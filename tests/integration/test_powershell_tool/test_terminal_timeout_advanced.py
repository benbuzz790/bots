--- conflicted
+++ resolved
@@ -66,11 +66,7 @@
         print("\n=== Testing Basic Command Execution ===")
         session = PowerShellSession()
         with session:
-<<<<<<< HEAD
-            result = session.execute("Write-Output 'Hello World'", timeout=5)
-=======
             result = session.execute("Write-Output 'Hello World'", timeout=15)
->>>>>>> 491432a1
             print(f"Result: {result}")
             assert "Hello World" in result
 
@@ -93,11 +89,7 @@
         session = PowerShellSession()
         with session:
             for i in range(10):
-<<<<<<< HEAD
-                result = session.execute(f"Write-Output 'Command {i}'", timeout=5)
-=======
                 result = session.execute(f"Write-Output 'Command {i}'", timeout=15)
->>>>>>> 491432a1
                 print(f"Command {i}: {result}")
                 assert f"Command {i}" in result
 
@@ -108,20 +100,12 @@
         with session:
             # Execute a command that will fail
             try:
-<<<<<<< HEAD
-                session.execute("Get-Item NonExistentFile.txt", timeout=5)
-=======
                 session.execute("Get-Item NonExistentFile.txt", timeout=15)
->>>>>>> 491432a1
             except Exception as e:
                 print(f"Got expected error: {e}")
 
             # Session should still work after error
-<<<<<<< HEAD
-            result = session.execute("Write-Output 'Still working'", timeout=5)
-=======
             result = session.execute("Write-Output 'Still working'", timeout=15)
->>>>>>> 491432a1
             print(f"Recovery result: {result}")
             assert "Still working" in result
 
@@ -140,11 +124,7 @@
         print("\n=== Testing Special Characters ===")
         session = PowerShellSession()
         with session:
-<<<<<<< HEAD
-            result = session.execute("Write-Output 'Test: $var @array #comment'", timeout=5)
-=======
             result = session.execute("Write-Output 'Test: $var @array #comment'", timeout=15)
->>>>>>> 491432a1
             print(f"Result: {result}")
             assert "Test:" in result
 
@@ -158,11 +138,7 @@
             $y = 2
             Write-Output ($x + $y)
             """
-<<<<<<< HEAD
-            result = session.execute(command, timeout=5)
-=======
             result = session.execute(command, timeout=15)
->>>>>>> 491432a1
             print(f"Result: {result}")
             assert "3" in result
 
@@ -174,11 +150,7 @@
         def run_session(session_id):
             session = PowerShellSession()
             with session:
-<<<<<<< HEAD
-                result = session.execute(f"Write-Output 'Session {session_id}'", timeout=5)
-=======
                 result = session.execute(f"Write-Output 'Session {session_id}'", timeout=15)
->>>>>>> 491432a1
                 results.append(result)
 
         threads = []
@@ -198,11 +170,7 @@
         print("\n=== Testing Session Cleanup ===")
         session = PowerShellSession()
         with session:
-<<<<<<< HEAD
-            session.execute("Write-Output 'Test'", timeout=5)
-=======
             session.execute("Write-Output 'Test'", timeout=15)
->>>>>>> 491432a1
             # Session should be running
             assert session._process is not None
             assert session._process.poll() is None
@@ -217,11 +185,7 @@
         print("\n=== Testing Unicode Handling ===")
         session = PowerShellSession()
         with session:
-<<<<<<< HEAD
-            result = session.execute("Write-Output '你好世界'", timeout=5)
-=======
             result = session.execute("Write-Output '你好世界'", timeout=15)
->>>>>>> 491432a1
             print(f"Result: {result}")
             # Just verify it doesn't crash
 
@@ -230,13 +194,8 @@
         print("\n=== Testing Environment Variables ===")
         session = PowerShellSession()
         with session:
-<<<<<<< HEAD
-            session.execute("$env:TEST_VAR = 'test_value'", timeout=5)
-            result = session.execute("Write-Output $env:TEST_VAR", timeout=5)
-=======
             session.execute("$env:TEST_VAR = 'test_value'", timeout=15)
             result = session.execute("Write-Output $env:TEST_VAR", timeout=15)
->>>>>>> 491432a1
             print(f"Result: {result}")
             assert "test_value" in result
 
@@ -255,11 +214,7 @@
 
             for cmd in commands:
                 try:
-<<<<<<< HEAD
-                    result = session.execute(cmd, timeout=5)
-=======
                     result = session.execute(cmd, timeout=15)
->>>>>>> 491432a1
                     print(f"Command: {repr(cmd)} -> Result: {result}")
                     assert "test" in result
                 except Exception as e:
