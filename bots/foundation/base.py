--- conflicted
+++ resolved
@@ -1916,15 +1916,6 @@
                     # Serialize imported callables (decorators, imported functions)
                     # These are necessary dependencies that need to be available during deserialization
                     try:
-<<<<<<< HEAD
-                        import base64
-
-                        import dill
-
-                        pickled_func = dill.dumps(v)
-                        encoded_func = base64.b64encode(pickled_func).decode("ascii")
-                        serialized[k] = {"__imported_callable__": True, "pickled": encoded_func, "name": v.__name__}
-=======
                         pickled_func = dill.dumps(v)
                         encoded_func = base64.b64encode(pickled_func).decode("ascii")
                         content_hash = hashlib.sha256(pickled_func).hexdigest()
@@ -1938,7 +1929,6 @@
                                 "qualname": getattr(v, "__qualname__", None),
                             },
                         }
->>>>>>> 403a4763
                     except Exception as e:
                         print(f"Warning: Could not dill serialize imported callable {k}: {e}")
                         pass  # Skip if we can't pickle
@@ -2279,25 +2269,8 @@
 
                     module_dict[k] = dill.loads(pickled_func)
                 except Exception:
-<<<<<<< HEAD
-                    # Silently skip - source code execution will handle this
-                    pass
-            elif isinstance(v, dict) and v.get("__imported_callable__"):
-                # Reconstruct imported callable (decorator, imported function) from pickled data
-                try:
-                    import base64
-
-                    import dill
-
-                    encoded_func = v["pickled"]
-                    pickled_func = base64.b64decode(encoded_func.encode("ascii"))
-                    module_dict[k] = dill.loads(pickled_func)
-                except Exception:
-                    # Silently skip - these are from dynamic modules and will be recreated by source code execution
-=======
                     # Silently skip - these are from dynamic modules and will be
                     # recreated by source code execution
->>>>>>> 403a4763
                     pass
             else:
                 module_dict[k] = v
