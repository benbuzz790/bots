--- conflicted
+++ resolved
@@ -190,13 +190,8 @@
     # Store original respond method and create debug wrapper
     original_respond = bot.respond
     branch_counter = 0
-<<<<<<< HEAD
     
     def debug_respond(prompt):
-=======
-
-    def debug_respond(self, prompt):
->>>>>>> 3bdfd37e
         nonlocal branch_counter
         print(f"\n=== BRANCH {branch_counter} DEBUG ===")
         print(f"PROMPT: {prompt}")
@@ -212,13 +207,8 @@
         return response
 
     # Temporarily override the respond method
-<<<<<<< HEAD
     bot.respond = debug_respond
     
-=======
-    bot.respond = debug_respond.__get__(bot, type(bot))
-
->>>>>>> 3bdfd37e
     try:
         if not allow_work:
             responses, nodes = fp.branch(bot, message_list)
