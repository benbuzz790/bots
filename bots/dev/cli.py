"""
CLI for bot interactions with improved architecture and dynamic parameter collection.
Architecture:
- Handler classes for logical command grouping
- Command registry for easy extensibility
- Dynamic parameter collection for functional prompts
- Robust error handling with conversation backup
- Configuration support for CLI settings
"""

import argparse
import inspect
import json
import os
import platform
import re
import sys
import textwrap
import time
from pathlib import Path
from typing import Any, Callable, Dict, List, Optional

# Disable console tracing output for CLI (too verbose)
# Must be set BEFORE importing any bots modules that might initialize tracing
if "BOTS_OTEL_EXPORTER" not in os.environ:
    os.environ["BOTS_OTEL_EXPORTER"] = "none"


# Try to import readline, with fallback for Windows
try:
    import readline

    HAS_READLINE = True
except ImportError:
    HAS_READLINE = False

from bots.flows import functional_prompts as fp
from bots.flows import recombinators
from bots.foundation.anthropic_bots import AnthropicBot
from bots.foundation.base import Bot, ConversationNode
from bots.observability import tracing
from bots.observability.callbacks import BotCallbacks

# Disable tracing span processors to prevent console output
try:
    if hasattr(tracing, "_tracer_provider") and tracing._tracer_provider is not None:
        tracing._tracer_provider._active_span_processor._span_processors.clear()
except Exception:
    pass  # If this fails, traces will still show but it's not critical


class EscapeException(Exception):
    """Exception raised when user presses ESC to cancel input."""

    pass


def input_with_esc(prompt: str = "") -> str:
    """
    Get user input with ESC key support to cancel/interrupt.

    Args:
        prompt: The prompt string to display

    Returns:
        The user's input string

    Raises:
        EscapeException: If user presses ESC key
    """
    if platform.system() == "Windows":
        # Windows implementation
        import msvcrt

        print(prompt, end="", flush=True)
        chars = []
        while True:
            if msvcrt.kbhit():
                char = msvcrt.getch()
                if char == b"\x1b":  # ESC key
                    print()  # New line
                    raise EscapeException("Input cancelled by ESC key")
                elif char == b"\r":  # Enter key
                    print()  # New line
                    return "".join(chars)
                elif char == b"\x08":  # Backspace
                    if chars:
                        chars.pop()
                        # Erase character on screen
                        print("\b \b", end="", flush=True)
                elif char == b"\x03":  # Ctrl+C
                    print()
                    raise KeyboardInterrupt()
                else:
                    try:
                        decoded = char.decode("utf-8")
                        chars.append(decoded)
                        print(decoded, end="", flush=True)
                    except UnicodeDecodeError:
                        pass
    else:
        # Unix/Linux/Mac implementation
        import select
        import sys
        import termios
        import tty

        fd = sys.stdin.fileno()
        old_settings = termios.tcgetattr(fd)
        try:
            tty.setraw(fd)
            print(prompt, end="", flush=True)
            chars = []

            while True:
                if select.select([sys.stdin], [], [], 0.1)[0]:
                    char = sys.stdin.read(1)

                    if char == "\x1b":  # ESC key
                        print("\r\n", end="", flush=True)
                        raise EscapeException("Input cancelled by ESC key")
                    elif char == "\r" or char == "\n":  # Enter key
                        print("\r\n", end="", flush=True)
                        return "".join(chars)
                    elif char == "\x7f":  # Backspace/Delete
                        if chars:
                            chars.pop()
                            print("\b \b", end="", flush=True)
                    elif char == "\x03":  # Ctrl+C
                        print("\r\n", end="", flush=True)
                        raise KeyboardInterrupt()
                    elif ord(char) >= 32:  # Printable characters
                        chars.append(char)
                        print(char, end="", flush=True)
        finally:
            termios.tcsetattr(fd, termios.TCSADRAIN, old_settings)


def _find_leaves_util(node: ConversationNode) -> List[ConversationNode]:
    """Utility function to recursively find all leaf nodes from a given node.

    This is a standalone utility that can be used by any handler.

    Args:
        node: The starting conversation node

    Returns:
        List of leaf nodes (nodes with no replies)
    """
    leaves = []

    def dfs(current_node):
        if not current_node.replies:  # This is a leaf
            leaves.append(current_node)
        else:
            for reply in current_node.replies:
                dfs(reply)

    dfs(node)
    return leaves


if platform.system() == "Windows":
    import msvcrt
else:
    import select
    import termios
    import tty
COLOR_USER = "\033[36m"  # Cyan (not dim)
COLOR_BOT = "\033[95m"  # Light Pink/Magenta
COLOR_TOOL_NAME = "\033[2m\033[33m"  # Dim Yellow
COLOR_TOOL_RESULT = "\033[2m\033[32m"  # Dim Green
COLOR_METRICS = "\033[2m\033[37m"  # Very Dim Gray
COLOR_SYSTEM = "\033[2m\033[33m"  # Dim Yellow
COLOR_ERROR = "\033[31m"  # Red
COLOR_RESET = "\033[0m"  # Reset
COLOR_BOLD = "\033[1m"  # Bold
COLOR_DIM = "\033[2m"  # Dim
# Legacy colors for compatibility
COLOR_ASSISTANT = COLOR_BOT
COLOR_TOOL_REQUEST = "\033[34m"  # Blue


def create_auto_stash() -> str:
    """Create an automatic git stash with AI-generated message based on current diff."""
    import subprocess

    from bots.foundation.base import Engines

    try:
        # Check for staged changes first
        staged_diff_result = subprocess.run(["git", "diff", "--cached"], capture_output=True, text=True, timeout=10)
        # Check for unstaged changes
        unstaged_diff_result = subprocess.run(["git", "diff"], capture_output=True, text=True, timeout=10)
        if staged_diff_result.returncode != 0 or unstaged_diff_result.returncode != 0:
            return f"Error getting git diff: {staged_diff_result.stderr or unstaged_diff_result.stderr}"
        staged_diff = staged_diff_result.stdout.strip()
        unstaged_diff = unstaged_diff_result.stdout.strip()
        # Combine both diffs for analysis, but prefer staged if available
        diff_content = staged_diff if staged_diff else unstaged_diff
        if not diff_content:
            return "No changes to stash"
        # Generate stash message using Haiku
        stash_message = "WIP: auto-stash before user message"  # fallback
        try:
            # Create a Haiku bot instance - use the module-level import
            haiku_bot = AnthropicBot(model_engine=Engines.CLAUDE3_HAIKU, max_tokens=100)
            # Create a prompt for generating the stash message
            prompt = (
                f"Based on this git diff, generate a concise commit-style message "
                f"(under 50 chars) describing the changes. Start with 'WIP: ' if not already present:\n\n"
                f"{diff_content}\n\nRespond with just the message, nothing else."
            )
            ai_message = haiku_bot.respond(prompt)
            if ai_message and ai_message.strip():
                ai_message = ai_message.strip()
                if not ai_message.startswith("WIP:"):
                    ai_message = f"WIP: {ai_message}"
                if len(ai_message) <= 72:  # Git recommended limit
                    stash_message = ai_message
        except Exception:
            # Use fallback message if AI generation fails
            pass
        # Create the stash - this will stash both staged and unstaged changes
        stash_result = subprocess.run(
            ["git", "stash", "push", "-m", stash_message],
            capture_output=True,
            text=True,
            timeout=10,
        )
        if stash_result.returncode != 0:
            return f"Error creating stash: {stash_result.stderr}"
        return f"Auto-stash created: {stash_message}"
    except subprocess.TimeoutExpired:
        return "Git command timed out"
    except Exception as e:
        return f"Error in auto-stash: {str(e)}"


class DynamicParameterCollector:
    """Dynamically collect parameters for functional prompts based on their signatures."""

    def __init__(self, function_filter: Optional[Callable[[str, Callable], bool]] = None):
        self.param_handlers = {
            "prompt_list": self._collect_prompts,
            "prompts": self._collect_prompts,
            "prompt": self._collect_single_prompt,
            "first_prompt": self._collect_single_prompt,
            "stop_condition": self._collect_condition,
            "continue_prompt": self._collect_continue_prompt,
            "recombinator_function": self._collect_recombinator,
            "should_branch": self._collect_boolean,
            "skip": self._collect_skip_labels,
            "items": self._collect_items,
            "dynamic_prompt": self._collect_dynamic_prompt,
            "functional_prompt": self._collect_functional_prompt,
        }
        self.conditions = {
            "1": ("tool_used", fp.conditions.tool_used),
            "2": ("tool_not_used", fp.conditions.tool_not_used),
            "3": ("said_DONE", fp.conditions.said_DONE),
            "4": ("said_READY", fp.conditions.said_READY),
            "5": ("error_in_response", fp.conditions.error_in_response),
        }
        self.function_filter = function_filter

    def _format_default_value(self, default: Any) -> str:
        """Format default values for clean display to users."""
        if default == inspect.Parameter.empty:
            return "required"
        elif callable(default):
            if hasattr(default, "__name__"):
                return f"function: {default.__name__}"
            else:
                return "function"
        elif isinstance(default, str):
            return f"'{default}'"
        elif isinstance(default, bool):
            return str(default)
        elif isinstance(default, (int, float)):
            return str(default)
        elif isinstance(default, list):
            if not default:
                return "empty list"
            elif len(default) <= 3:
                return f"[{', '.join(repr(item) for item in default)}]"
            else:
                return f"[{', '.join(repr(item) for item in default[:2])}, ... ({len(default)} items)]"
        elif default is None:
            return "None"
        else:
            str_repr = str(default)
            if len(str_repr) > 50:
                return f"{str_repr[:47]}..."
            return str_repr

    def collect_parameters(self, func: Callable) -> Optional[Dict[str, Any]]:
        """Dynamically collect parameters based on function signature."""
        try:
            sig = inspect.signature(func)
            params = {}
            print(f"\nCollecting parameters for {func.__name__}:")
            needs_single_callback = func.__name__ in ["tree_of_thought"]
            for param_name, param in sig.parameters.items():
                if param_name == "bot":
                    continue
                if param_name == "callback":
                    continue
                default_display = self._format_default_value(param.default)
                print(f"  Parameter: {param_name} (default: {default_display})")
                if param_name in self.param_handlers:
                    handler = self.param_handlers[param_name]
                    value = handler(param_name, param.default)
                else:
                    value = self._collect_generic_parameter(param_name, param.default)
                if value is None:
                    if param.default == inspect.Parameter.empty:
                        print(f"Required parameter '{param_name}' not provided")
                        return None
                elif value is not None:
                    params[param_name] = value
            params["_callback_type"] = "single" if needs_single_callback else "list"
            return params
        except Exception as e:
            print(f"Error collecting parameters: {e}")
            return None

    def _collect_prompts(self, param_name: str, default: Any) -> Optional[List[str]]:
        """Collect a list of prompts from user."""
        prompts = []
        print(f"\nEnter {param_name} (empty line to finish, ESC to cancel):")
        while True:
            try:
                prompt = input_with_esc(f"Prompt {len(prompts) + 1}: ").strip()
            except EscapeException:
                print("Cancelled")
                return None
            if not prompt:
                break
            prompts.append(prompt)
        if not prompts:
            print("No prompts entered")
            return None
        return prompts

    def _collect_single_prompt(self, param_name: str, default: Any) -> Optional[str]:
        """Collect a single prompt from user."""
        try:
            prompt = input_with_esc(f"Enter {param_name}: ").strip()
        except EscapeException:
            print("Cancelled")
            return None
        return prompt if prompt else None

    def _collect_condition(self, param_name: str, default: Any) -> Optional[Callable]:
        """Collect stop condition from user."""
        print(f"\nAvailable stop conditions for {param_name}:")
        for key, (name, _) in self.conditions.items():
            print(f"  {key}. {name}")
        default_display = self._format_default_value(default)
        try:
            choice = input_with_esc(f"Select condition (default: {default_display}): ").strip()
        except EscapeException:
            print("Cancelled")
            return None
        if not choice and default != inspect.Parameter.empty:
            return default
        elif choice in self.conditions:
            return self.conditions[choice][1]
        else:
            print("Invalid condition selection")
            return None

    def _collect_continue_prompt(self, param_name: str, default: Any) -> Optional[str]:
        """Collect continue prompt with default handling."""
        default_display = self._format_default_value(default)
        try:
            if default != inspect.Parameter.empty:
                prompt = input_with_esc(f"Enter {param_name} (default: {default_display}): ").strip()
                return prompt if prompt else default
            else:
                prompt = input_with_esc(f"Enter {param_name}: ").strip()
                return prompt if prompt else None
        except EscapeException:
            print("Cancelled")
            return None

    def _collect_boolean(self, param_name: str, default: Any) -> Optional[bool]:
        """Collect boolean parameter."""
        default_display = self._format_default_value(default)
        try:
            choice = input_with_esc(f"Enter {param_name} (y/n, default: {default_display}): ").strip().lower()
        except EscapeException:
            print("Cancelled")
            return None
        if not choice and default != inspect.Parameter.empty:
            return default
        elif choice in ["y", "yes", "true", "1"]:
            return True
        elif choice in ["n", "no", "false", "0"]:
            return False
        else:
            return default if default != inspect.Parameter.empty else False

    def _collect_skip_labels(self, param_name: str, default: Any) -> List[str]:
        """Collect skip labels for broadcast functions."""
        try:
            skip_input = input_with_esc(f"Enter {param_name} (comma-separated, or empty for none): ").strip()
        except EscapeException:
            print("Cancelled")
            return []
        if skip_input:
            return [label.strip() for label in skip_input.split(",")]
        else:
            return []

    def _collect_recombinator(self, param_name: str, default: Any) -> Optional[Callable]:
        """Collect recombinator function with available options."""
        print(f"\nAvailable recombinators for {param_name}:")
        recombinator_options = {
            "1": ("concatenate", recombinators.recombinators.concatenate),
            "2": ("llm_judge", recombinators.recombinators.llm_judge),
            "3": ("llm_vote", recombinators.recombinators.llm_vote),
            "4": ("llm_merge", recombinators.recombinators.llm_merge),
        }
        for key, (name, _) in recombinator_options.items():
            print(f"  {key}. {name}")
        default_display = self._format_default_value(default)
        try:
            choice = input_with_esc(f"Select recombinator (default: {default_display}): ").strip()
        except EscapeException:
            print("Cancelled")
            return None
        if not choice and default != inspect.Parameter.empty:
            return default
        elif choice in recombinator_options:
            return recombinator_options[choice][1]
        else:
            print("Invalid recombinator selection, using concatenate")
            return recombinators.recombinators.concatenate

    def _collect_items(self, param_name: str, default: Any) -> Optional[List[Any]]:
        """Collect items for prompt_for function - DESCOPED."""
        print(f"{param_name} is not supported in CLI interface")
        return None

    def _collect_dynamic_prompt(self, param_name: str, default: Any) -> Optional[Callable]:
        """Collect dynamic prompt function - DESCOPED."""
        print(f"{param_name} is not supported in CLI interface")
        return None

    def _collect_functional_prompt(self, param_name: str, default: Any) -> Optional[Callable]:
        """Collect functional prompt function for broadcast_fp."""
        print(f"\nAvailable functional prompts for {param_name}:")
        fp_options = {
            "1": ("single_prompt", fp.single_prompt),
            "2": ("chain", fp.chain),
            "3": ("branch", fp.branch),
            "4": ("tree_of_thought", fp.tree_of_thought),
            "5": ("prompt_while", fp.prompt_while),
            "6": ("chain_while", fp.chain_while),
            "7": ("branch_while", fp.branch_while),
            "8": ("par_branch", fp.par_branch),
            "9": ("par_branch_while", fp.par_branch_while),
        }
        for key, (name, _) in fp_options.items():
            print(f"  {key}. {name}")
        try:
            choice = input_with_esc("Select functional prompt: ").strip()
        except EscapeException:
            print("Cancelled")
            return None
        if choice in fp_options:
            return fp_options[choice][1]
        else:
            print("Invalid functional prompt selection, using single_prompt")
            return fp.single_prompt

    def _collect_generic_parameter(self, param_name: str, default: Any) -> Optional[Any]:
        """Generic parameter collection for unknown parameter types."""
        default_display = self._format_default_value(default)
        try:
            if default != inspect.Parameter.empty:
                value = input_with_esc(f"Enter {param_name} (default: {default_display}): ").strip()
                return value if value else default
            else:
                value = input_with_esc(f"Enter {param_name}: ").strip()
                return value if value else None
        except EscapeException:
            print("Cancelled")
            return None


class CLIConfig:
    """Configuration management for CLI settings."""

    def __init__(self):
        self.verbose = True
        self.width = 160
        self.indent = 4
        self.auto_stash = False
        self.remove_context_threshold = 40000
        self.auto_mode_neutral_prompt = "ok"
        self.auto_mode_reduce_context_prompt = "trim useless context"
        self.max_tokens = 4096
        self.temperature = 1.0
        self.auto_backup = True
        self.auto_restore_on_error = True
        self.config_file = "cli_config.json"
        self.load_config()

    def load_config(self):
        """Load configuration from file if it exists."""
        try:
            if os.path.exists(self.config_file):
                with open(self.config_file, "r") as f:
                    config_data = json.load(f)
                    self.verbose = config_data.get("verbose", True)
                    self.width = config_data.get("width", 160)
                    self.indent = config_data.get("indent", 4)
                    self.auto_stash = config_data.get("auto_stash", False)
                    self.remove_context_threshold = config_data.get("remove_context_threshold", 40000)
                    self.auto_mode_neutral_prompt = config_data.get("auto_mode_neutral_prompt", "ok")
                    self.auto_mode_reduce_context_prompt = config_data.get(
                        "auto_mode_reduce_context_prompt", "trim useless context"
                    )
                    self.max_tokens = config_data.get("max_tokens", 4096)
                    self.temperature = config_data.get("temperature", 1.0)
                    self.auto_backup = config_data.get("auto_backup", True)
                    self.auto_restore_on_error = config_data.get("auto_restore_on_error", True)
        except Exception:
            pass  # Use defaults if config loading fails

    def save_config(self):
        """Save current configuration to file."""
        try:
            config_data = {
                "verbose": self.verbose,
                "width": self.width,
                "indent": self.indent,
                "auto_stash": self.auto_stash,
                "remove_context_threshold": self.remove_context_threshold,
                "auto_mode_neutral_prompt": self.auto_mode_neutral_prompt,
                "auto_mode_reduce_context_prompt": self.auto_mode_reduce_context_prompt,
                "max_tokens": self.max_tokens,
                "temperature": self.temperature,
                "auto_backup": self.auto_backup,
                "auto_restore_on_error": self.auto_restore_on_error,
            }
            with open(self.config_file, "w") as f:
                json.dump(config_data, f, indent=2)
        except Exception:
            pass  # Fail silently if config saving fails


class RealTimeDisplayCallbacks(BotCallbacks):
    """Callback that displays bot response and tools in real-time as they execute."""

    def __init__(self, context: "CLIContext"):
        self.context = context

    def on_api_call_complete(self, metadata=None):
        """Display bot response immediately after API call completes, before tools execute."""
        if metadata and "bot_response" in metadata:
            bot_response = metadata["bot_response"]
            bot_name = self.context.bot_instance.name if self.context.bot_instance else "Bot"
            pretty(
                bot_response,
                bot_name,
                self.context.config.width,
                self.context.config.indent,
                COLOR_BOT,
                newline_after_name=False,
            )

    def on_tool_start(self, tool_name: str, metadata=None):
        """Display tool request when it starts - show only the tool name and input parameters."""
        if not self.context.config.verbose:
            return

        if metadata and "tool_args" in metadata:
            # Extract just the input arguments, not the full request schema
            tool_args = metadata["tool_args"]

            # Format the arguments cleanly without JSON braces or quotes
            if tool_args:
                args_str = format_tool_data(tool_args, color=COLOR_TOOL_NAME)
            else:
                args_str = "(no arguments)"

            # Strip underscores from tool name for cleaner display
            display_name = tool_name.replace("_", " ")

            pretty(
                args_str,
                display_name,
                self.context.config.width,
                self.context.config.indent,
                COLOR_TOOL_NAME,
            )

    def on_tool_complete(self, tool_name: str, result, metadata=None):
        """Display tool result when it completes - show just the result, not wrapped in a dict."""
        if not self.context.config.verbose:
            return

        if result is not None:
            # Display result directly without wrapping in {'result': ...}
            if isinstance(result, str):
                # Add leading newline for string results
                result_str = "\n" + result
            elif isinstance(result, dict):
                result_str = format_tool_data(result, color=COLOR_TOOL_RESULT)
            else:
                result_str = "\n" + str(result)

            pretty(
                result_str,
                "result",  # lowercase to match tool name formatting
                self.context.config.width,
                self.context.config.indent,
                COLOR_TOOL_RESULT,
            )


class CLICallbacks:
    """Centralized callback management for CLI operations."""

    def __init__(self, context: "CLIContext"):
        self.context = context

    def create_message_only_callback(self):
        """Create a callback that only prints bot messages, no tool info."""

        def message_only_callback(responses, nodes):
            if responses and responses[-1]:
                bot_name = self.context.bot_instance.name if self.context.bot_instance else "Bot"
                pretty(
                    responses[-1],
                    bot_name,
                    self.context.config.width,
                    self.context.config.indent,
                    COLOR_BOT,
                    newline_after_name=False,
                )

        return message_only_callback

    def create_verbose_callback(self):
        """
        Create a callback that shows only metrics.
        Bot response and tools are shown in real-time by RealTimeDisplayCallbacks.
        """

        def verbose_callback(responses, nodes):
            # Bot response and tools are already displayed in real-time
            # Just show metrics at the end
            if hasattr(self.context, "bot_instance") and self.context.bot_instance:
                bot = self.context.bot_instance
                display_metrics(self.context, bot)

        return verbose_callback

    def create_quiet_callback(self):
        """Create a callback that shows only user and bot messages (no tools, no metrics)."""

        def quiet_callback(responses, nodes):
            # In quiet mode, RealTimeDisplayCallbacks still shows the bot response
            # but we don't show tools or metrics
            pass

        return quiet_callback

    def get_standard_callback(self):
        """Get the standard callback based on current config settings."""
        if self.context.config.verbose:
            return self.create_verbose_callback()
        else:
            return self.create_quiet_callback()


class CLIContext:
    """Shared context for CLI operations."""

    def __init__(self):
        self.config = CLIConfig()
        self.labeled_nodes: Dict[str, ConversationNode] = {}
        self.conversation_backup: Optional[ConversationNode] = None
        self.old_terminal_settings = None
        self.bot_instance = None
        self.cached_leaves: List[ConversationNode] = []
        self.callbacks = CLICallbacks(self)
        # Track session start time for cumulative metrics
        self.session_start_time = time.time()
        # Track context reduction cooldown (counts down from 3 after each trigger)
        # Starts at 0 so first time tokens exceed threshold, it triggers immediately
        self.context_reduction_cooldown = 0
        # Track last message metrics (captured once per message, used by both display and auto)
        self.last_message_metrics = None
        # Bot backup system - stores complete bot copies
        self.bot_backup: Optional[Bot] = None
        self.backup_metadata: Dict[str, Any] = {}
        self.backup_in_progress: bool = False

    def create_backup(self, reason: str = "manual") -> bool:
        """Create a complete backup of the current bot.

        Args:
            reason: Description of why backup was created (e.g., "before_user_message")

        Returns:
            True if backup successful, False otherwise
        """
        if self.bot_instance is None:
            return False

        if self.backup_in_progress:
            return False  # Prevent concurrent backups

        try:
            self.backup_in_progress = True

            # Deep copy the entire bot
            import copy

            backup_bot = copy.deepcopy(self.bot_instance)

            # Store metadata
            metadata = {
                "timestamp": time.time(),
                "reason": reason,
                "conversation_depth": self._get_conversation_depth(),
                "token_count": self.last_message_metrics.get("input_tokens", 0) if self.last_message_metrics else 0,
            }

            self.bot_backup = backup_bot
            self.backup_metadata = metadata

            return True

        except Exception as e:
            # Fail gracefully - don't interrupt user flow
            if self.config.verbose:
                print(f"Backup failed: {e}")
            return False

        finally:
            self.backup_in_progress = False

    def restore_backup(self) -> str:
        """Restore bot from backup.

        Returns:
            Status message describing the result
        """
        if self.bot_backup is None:
            return "No backup available"

        try:
            # Import copy for deepcopy
            import copy

            # Create a deep copy of the backup to preserve the original
            restored_bot = copy.deepcopy(self.bot_backup)

            # Replace current bot with the restored copy
            self.bot_instance = restored_bot

            # Re-attach callbacks (critical - callbacks reference context)
            self.bot_instance.callbacks = RealTimeDisplayCallbacks(self)

            # Clear tool handler state to prevent corruption
            self.bot_instance.tool_handler.clear()

            # Format timestamp for display
            import datetime

            timestamp = self.backup_metadata.get("timestamp", 0)
            time_ago = time.time() - timestamp
            if time_ago < 60:
                time_str = f"{int(time_ago)} seconds ago"
            elif time_ago < 3600:
                time_str = f"{int(time_ago / 60)} minutes ago"
            else:
                time_str = f"{int(time_ago / 3600)} hours ago"

            reason = self.backup_metadata.get("reason", "unknown")

            # Don't clear backup - allow multiple restores to same point
            # User can create new backup if they want a new checkpoint

            return f"Restored from backup ({reason}, {time_str})"

        except Exception as e:
            return f"Restore failed: {str(e)}"

    def has_backup(self) -> bool:
        """Check if a backup is available.

        Returns:
            True if backup exists, False otherwise
        """
        return self.bot_backup is not None

    def get_backup_info(self) -> str:
        """Get information about the current backup.

        Returns:
            Formatted string with backup metadata
        """
        if not self.has_backup():
            return "No backup available"

        import datetime

        timestamp = self.backup_metadata.get("timestamp", 0)
        dt = datetime.datetime.fromtimestamp(timestamp)
        time_str = dt.strftime("%Y-%m-%d %H:%M:%S")

        reason = self.backup_metadata.get("reason", "unknown")
        depth = self.backup_metadata.get("conversation_depth", 0)
        tokens = self.backup_metadata.get("token_count", 0)

        return f"Backup available:\n  Created: {time_str}\n  Reason: {reason}\n  Conversation depth: {depth}\n  Token count: {tokens:,}"

    def _get_conversation_depth(self) -> int:
        """Calculate depth of current conversation tree.

        Returns:
            Number of nodes from root to current position
        """
        if self.bot_instance is None:
            return 0

        depth = 0
        current = self.bot_instance.conversation
        while current.parent:
            depth += 1
            current = current.parent
        return depth


class PromptManager:
    """Manager for saving, loading, and editing prompts with recency tracking."""

    def __init__(self, prompts_file: str = "bots/prompts.json"):
        self.prompts_file = Path(prompts_file)
        self.prompts_data = self._load_prompts()

    def _load_prompts(self) -> Dict[str, Any]:
        """Load prompts from file or create empty structure."""
        if self.prompts_file.exists():
            try:
                with open(self.prompts_file, "r", encoding="utf-8") as f:
                    return json.load(f)
            except (json.JSONDecodeError, IOError):
                pass
        return {"recents": [], "prompts": {}}

    def _save_prompts(self):
        """Save prompts to file."""
        try:
            # Ensure directory exists
            self.prompts_file.parent.mkdir(parents=True, exist_ok=True)
            with open(self.prompts_file, "w", encoding="utf-8") as f:
                json.dump(self.prompts_data, f, indent=2, ensure_ascii=False)
        except IOError as e:
            raise Exception(f"Failed to save prompts: {e}")

    def _update_recents(self, prompt_name: str):
        """Update recency list, moving prompt to front."""
        recents = self.prompts_data["recents"]
        if prompt_name in recents:
            recents.remove(prompt_name)
        recents.insert(0, prompt_name)
        # Keep only first 5
        self.prompts_data["recents"] = recents[:5]

    def _generate_prompt_name(self, prompt_text: str) -> str:
        """Generate a name for the prompt using Claude Haiku."""
        try:
            from bots.foundation.anthropic_bots import AnthropicBot
            from bots.foundation.base import Engines

            # Create a quick Haiku bot for naming
            naming_bot = AnthropicBot(model_engine=Engines.CLAUDE3_HAIKU, max_tokens=100)

            # Truncate prompt if too long for naming
            truncated_prompt = prompt_text[:500] + "..." if len(prompt_text) > 500 else prompt_text

            naming_prompt = f"""Generate a short, descriptive name (2-4 words, snake_case) for this prompt:

{truncated_prompt}

Respond with just the name, no explanation."""

            response = naming_bot.respond(naming_prompt)
            # Clean up the response - extract just the name
            name = response.strip().lower()
            # Remove any non-alphanumeric characters except underscores
            name = re.sub(r"[^a-z0-9_]", "", name)
            # Ensure it's not empty
            if not name:
                name = "unnamed_prompt"
            return name

        except Exception:
            # Fallback to timestamp-based name
            return f"prompt_{int(time.time())}"

    def search_prompts(self, query: str) -> List[tuple]:
        """Search prompts by name and content. Returns list of (name, content) tuples."""
        if not query:
            # Return recents if no query
            results = []
            for name in self.prompts_data["recents"]:
                if name in self.prompts_data["prompts"]:
                    results.append((name, self.prompts_data["prompts"][name]))
            return results

        query_lower = query.lower()
        results = []

        for name, content in self.prompts_data["prompts"].items():
            # Search in name and content
            if query_lower in name.lower() or query_lower in content.lower():
                results.append((name, content))

        return results

    def save_prompt(self, prompt_text: str, name: str = None) -> str:
        """Save a prompt with optional name. If no name, generate one."""
        if not name:
            name = self._generate_prompt_name(prompt_text)

        # Ensure unique name
        original_name = name
        counter = 1
        while name in self.prompts_data["prompts"]:
            name = f"{original_name}_{counter}"
            counter += 1

        self.prompts_data["prompts"][name] = prompt_text
        self._update_recents(name)
        self._save_prompts()
        return name

    def load_prompt(self, name: str) -> str:
        """Load a prompt by name and update recency."""
        if name not in self.prompts_data["prompts"]:
            raise KeyError(f"Prompt '{name}' not found")

        self._update_recents(name)
        self._save_prompts()
        return self.prompts_data["prompts"][name]

    def get_prompt_names(self) -> List[str]:
        """Get all prompt names."""
        return list(self.prompts_data["prompts"].keys())

    def delete_prompt(self, name: str) -> bool:
        """Delete a prompt by name. Returns True if deleted, False if not found."""
        if name not in self.prompts_data["prompts"]:
            return False

        # Remove from prompts
        del self.prompts_data["prompts"][name]

        # Remove from recents if present
        if name in self.prompts_data["recents"]:
            self.prompts_data["recents"].remove(name)

        self._save_prompts()
        return True

    def get_recents(self) -> List[tuple]:
        """Get recent prompts as list of (name, content) tuples."""
        results = []
        for name in self.prompts_data["recents"]:
            if name in self.prompts_data["prompts"]:
                results.append((name, self.prompts_data["prompts"][name]))
        return results


class ConversationHandler:
    """Handler for conversation navigation commands."""

    def up(self, bot: Bot, context: CLIContext, args: List[str]) -> str:
        """Move up in conversation tree."""
        if bot.conversation.parent and bot.conversation.parent.parent:
            context.conversation_backup = bot.conversation
            bot.conversation = bot.conversation.parent.parent
            if not self._ensure_assistant_node(bot):
                return "Warning: Ended up on user node with no assistant response. Bumped to previous assistant node."
            self._display_conversation_context(bot, context)
            return "Moved up conversation tree"
        return "At root - can't go up"

    def down(self, bot: Bot, context: CLIContext, args: List[str]) -> str:
        """Move down in conversation tree."""
        if bot.conversation.replies:
            max_index = len(bot.conversation.replies) - 1
            idx = 0
            if max_index > 0:
                try:
                    try:
                        idx = int(input_with_esc(f"Reply index (max {max_index}): "))
                    except EscapeException:
                        return "Selection cancelled"
                    if idx < 0 or idx > max_index:
                        return f"Invalid index. Must be between 0 and {max_index}"
                except ValueError:
                    return "Invalid index. Must be a number"
            context.conversation_backup = bot.conversation
            next_node = bot.conversation.replies[idx]
            if next_node.replies:
                bot.conversation = next_node.replies[0]
            else:
                bot.conversation = next_node
            if not self._ensure_assistant_node(bot):
                return "Warning: Ended up on user node with no assistant response"
            self._display_conversation_context(bot, context)
            return "Moved down conversation tree"
        return "At leaf - can't go down"

    def left(self, bot: Bot, context: CLIContext, args: List[str]) -> str:
        """Move left to sibling in conversation tree."""
        if not bot.conversation.parent:
            return "At root - can't go left"
        replies = bot.conversation.parent.replies
        if not replies or len(replies) <= 1:
            return "Conversation has no siblings at this point"
        current_index = next((i for i, reply in enumerate(replies) if reply is bot.conversation))
        next_index = (current_index - 1) % len(replies)
        context.conversation_backup = bot.conversation
        bot.conversation = replies[next_index]
        if not self._ensure_assistant_node(bot):
            return "Warning: Ended up on user node with no assistant response"
        self._display_conversation_context(bot, context)
        return "Moved left in conversation tree"

    def right(self, bot: Bot, context: CLIContext, args: List[str]) -> str:
        """Move right to sibling in conversation tree."""
        if not bot.conversation.parent:
            return "At root - can't go right"
        replies = bot.conversation.parent.replies
        if not replies or len(replies) <= 1:
            return "Conversation has no siblings at this point"
        current_index = next((i for i, reply in enumerate(replies) if reply is bot.conversation))
        next_index = (current_index + 1) % len(replies)
        context.conversation_backup = bot.conversation
        bot.conversation = replies[next_index]
        if not self._ensure_assistant_node(bot):
            return "Warning: Ended up on user node with no assistant response"
        self._display_conversation_context(bot, context)
        return "Moved right in conversation tree"

    def root(self, bot: Bot, context: CLIContext, args: List[str]) -> str:
        """Move to root of conversation tree."""
        context.conversation_backup = bot.conversation
        while bot.conversation.parent:
            bot.conversation = bot.conversation.parent
        if not self._ensure_assistant_node(bot):
            return "Warning: Ended up on user node with no assistant response"
        self._display_conversation_context(bot, context)
        return "Moved to root of conversation tree"

    def lastfork(self, bot: Bot, context: CLIContext, args: List[str]) -> str:
        """Move to the previous node (going up the tree) that has multiple replies."""
        current = bot.conversation

        # Traverse up the tree looking for a fork
        while current.parent:
            current = current.parent
            # Check if this node has multiple replies (is a fork)
            if len(current.replies) > 1:
                context.conversation_backup = bot.conversation
                bot.conversation = current
                if not self._ensure_assistant_node(bot):
                    return "Warning: Moved to fork but ended up on user node with no assistant response"
                self._display_conversation_context(bot, context)
                return f"Moved to previous fork ({len(current.replies)} branches)"

        return "No fork found going up the tree"

    def nextfork(self, bot: Bot, context: CLIContext, args: List[str]) -> str:
        """Move to the next node (going down the tree) that has multiple replies."""
        # Use BFS to search down the tree for the first fork
        from collections import deque

        queue = deque([bot.conversation])
        visited = {bot.conversation}

        while queue:
            current = queue.popleft()

            # Check all replies of the current node
            for reply in current.replies:
                if reply not in visited:
                    visited.add(reply)

                    # Check if this reply has multiple replies (is a fork)
                    if len(reply.replies) > 1:
                        context.conversation_backup = bot.conversation
                        bot.conversation = reply
                        if not self._ensure_assistant_node(bot):
                            return "Warning: Moved to fork but ended up on user node with no assistant response"
                        self._display_conversation_context(bot, context)
                        return f"Moved to next fork ({len(reply.replies)} branches)"

                    # Add to queue to continue searching
                    queue.append(reply)

        return "No fork found going down the tree"

    def label(self, bot: Bot, context: CLIContext, args: List[str]) -> str:
        """Show all labels and create new label or jump to existing one."""
        # First, show all existing labels (like showlabels)
        if context.labeled_nodes:
            print("Existing labels:")
            for label_name, node in context.labeled_nodes.items():
                content_preview = node.content[:100] + "..." if len(node.content) > 100 else node.content
                print(f"  '{label_name}': {content_preview}")
            print()
        else:
            print("No labels saved yet.")
            print()

        # Get label input from user
        try:
            label = input_with_esc("Enter label name (new to create, existing to jump): ").strip()
        except EscapeException:
            return "Label operation cancelled"
        if not label:
            return "No label entered"

        # Check if label already exists
        if label in context.labeled_nodes:
            # Jump to existing label (like goto)
            context.conversation_backup = bot.conversation
            bot.conversation = context.labeled_nodes[label]
            if not self._ensure_assistant_node(bot):
                return f"Warning: Moved to node labeled '{label}' but ended up on user node with no assistant response"
            self._display_conversation_context(bot, context)
            return f"Jumped to existing label: {label}"
        else:
            # Create new label (like original label behavior)
            context.labeled_nodes[label] = bot.conversation
            if not hasattr(bot.conversation, "labels"):
                bot.conversation.labels = []
            if label not in bot.conversation.labels:
                bot.conversation.labels.append(label)
            return f"Created new label: {label}"

    # showlabels method removed - functionality merged into label method
    def leaf(self, bot: Bot, context: CLIContext, args: List[str]) -> str:
        """Show all leaf nodes and optionally jump to one by number."""
        leaves = self._find_leaves(bot.conversation)
        if not leaves:
            return "No leaves found from current node"
        context.cached_leaves = leaves
        if args:
            try:
                leaf_index = int(args[0]) - 1  # Convert to 0-based index
                if leaf_index < 0 or leaf_index >= len(leaves):
                    return f"Invalid leaf number. Must be between 1 and {len(leaves)}"
                context.conversation_backup = bot.conversation
                bot.conversation = leaves[leaf_index]
                if not self._ensure_assistant_node(bot):
                    return f"Warning: Jumped to leaf {leaf_index + 1} but ended up on user node with no assistant response"
                self._display_conversation_context(bot, context)
                content_preview = self._get_leaf_preview(leaves[leaf_index])
                return f"Jumped to leaf {leaf_index + 1}: {content_preview}"
            except ValueError:
                return "Invalid leaf number. Must be a number."
        result = f"Found {len(leaves)} leaf nodes:\n"
        for i, leaf in enumerate(leaves):
            content_preview = self._get_leaf_preview(leaf)
            depth = self._calculate_depth(bot.conversation, leaf)
            labels = getattr(leaf, "labels", [])
            label_str = f" (labels: {', '.join(labels)})" if labels else ""
            result += f"  {i+1}. [depth {depth}]{label_str}: {content_preview}\n"
        result += f"\nEnter a number (1-{len(leaves)}) to jump to that leaf, or press Enter to stay: "
        try:
            choice = input(result).strip()
            if choice:
                leaf_index = int(choice) - 1
                if 0 <= leaf_index < len(leaves):
                    context.conversation_backup = bot.conversation
                    bot.conversation = leaves[leaf_index]
                    if not self._ensure_assistant_node(bot):
                        return f"Warning: Jumped to leaf {leaf_index + 1} but ended up on user node with no assistant response"
                    self._display_conversation_context(bot, context)
                    content_preview = self._get_leaf_preview(leaves[leaf_index])
                    return f"Jumped to leaf {leaf_index + 1}: {content_preview}"
                else:
                    return f"Invalid choice. Must be between 1 and {len(leaves)}"
            else:
                return "Staying at current position"
        except ValueError:
            return "Invalid input. Staying at current position"
        except (EOFError, KeyboardInterrupt):
            return "Cancelled. Staying at current position"

    def _get_leaf_preview(self, leaf: ConversationNode, max_length: int = 300) -> str:
        """Get a preview of leaf content, cutting from middle if too long."""
        content = leaf.content.strip()
        if len(content) <= max_length:
            return content
        half_length = (max_length - 5) // 2  # Account for " ... "
        start = content[:half_length].strip()
        end = content[-half_length:].strip()
        return f"{start} ... {end}"

    def combine_leaves(self, bot: Bot, context: CLIContext, args: List[str]) -> str:
        """Combine all leaves below current node using a recombinator function."""
        leaves = self._find_leaves(bot.conversation)
        if not leaves:
            return "No leaves found from current node"
        if len(leaves) < 2:
            return "Need at least 2 leaves to combine"
        print(f"\nFound {len(leaves)} leaves to combine.")
        print("Available recombinators:")
        recombinator_options = {
            "1": ("concatenate", recombinators.recombinators.concatenate),
            "2": ("llm_judge", recombinators.recombinators.llm_judge),
            "3": ("llm_vote", recombinators.recombinators.llm_vote),
            "4": ("llm_merge", recombinators.recombinators.llm_merge),
        }
        for key, (name, _) in recombinator_options.items():
            print(f"  {key}. {name}")
        choice = input("Select recombinator: ").strip()
        if choice not in recombinator_options:
            return "Invalid recombinator selection"
        recombinator_func = recombinator_options[choice][1]
        recombinator_name = recombinator_options[choice][0]
        try:
            responses = [leaf.content for leaf in leaves]
            context.conversation_backup = bot.conversation
            print(f"Combining {len(leaves)} leaves using {recombinator_name}...")
            final_response, final_node = fp.recombine(bot, responses, leaves, recombinator_func)
            pretty(
                final_response,
                bot.name,
                context.config.width,
                context.config.indent,
                COLOR_ASSISTANT,
                newline_after_name=False,
            )
            return f"Successfully combined {len(leaves)} leaves using {recombinator_name}"
        except Exception as e:
            return f"Error combining leaves: {str(e)}"

    def _find_leaves(self, node: ConversationNode) -> List[ConversationNode]:
        """Recursively find all leaf nodes from a given node."""
        return _find_leaves_util(node)

    def _calculate_depth(self, start_node: ConversationNode, target_node: ConversationNode) -> int:
        """Calculate the depth/distance from start_node to target_node."""

        def find_path_length(current, target, depth=0):
            if current is target:
                return depth
            for reply in current.replies:
                result = find_path_length(reply, target, depth + 1)
                if result is not None:
                    return result
            return None

        depth = find_path_length(start_node, target_node)
        return depth if depth is not None else 0

    def _ensure_assistant_node(self, bot: Bot) -> bool:
        """Ensure we're on an assistant node, move to one if needed."""
        if bot.conversation.role == "assistant":
            return True
        if bot.conversation.replies:
            for reply in bot.conversation.replies:
                if reply.role == "assistant":
                    bot.conversation = reply
                    return True
        return False

    def _display_conversation_context(self, bot: Bot, context: CLIContext):
        """Display current conversation context."""
        if bot.conversation.content:
            pretty(
                bot.conversation.content,
                bot.name,
                context.config.width,
                context.config.indent,
                COLOR_ASSISTANT,
                newline_after_name=False,
            )


class StateHandler:
    """Handler for bot state management commands."""

    def save(self, bot: Bot, context: CLIContext, args: List[str]) -> str:
        """Save bot state."""
        try:
            try:
                filename = input_with_esc("Save filename (without extension): ").strip()
            except EscapeException:
                return "Save cancelled"
            if not filename:
                return "Save cancelled - no filename provided"
            if not filename.endswith(".bot"):
                filename = filename + ".bot"
            bot.save(filename)
            return f"Bot saved to {filename}"
        except Exception as e:
            return f"Error saving bot: {str(e)}"

    def load(self, bot: Bot, context: CLIContext, args: List[str]) -> str:
        """Load bot state."""
        try:
            # Display all .bot files in current directory
            import glob

            bot_files = glob.glob("*.bot")

            if bot_files:
                print("\nAvailable .bot files:")
                for i, filename in enumerate(bot_files, 1):
                    print(f"  {i}. {filename}")
                print()
            else:
                print("\nNo .bot files found in current directory.")

            try:
                filename = input_with_esc("Load filename (or number from list): ").strip()
            except EscapeException:
                return "Load cancelled"
            if not filename:
                return "Load cancelled - no filename provided"

            # Check if input is a number referring to the list
            if filename.isdigit() and bot_files:
                file_index = int(filename) - 1
                if 0 <= file_index < len(bot_files):
                    filename = bot_files[file_index]
                else:
                    return f"Invalid selection. Must be between 1 and {len(bot_files)}"

            return self._load_bot_from_file(filename, context)
        except Exception as e:
            return f"Error loading bot: {str(e)}"

    def _load_bot_from_file(self, filename: str, context: CLIContext) -> str:
        """Load bot from file and update context. Used by both interactive load and CLI args."""
        try:
            if not os.path.exists(filename):
                if not filename.endswith(".bot"):
                    filename_with_ext = filename + ".bot"
                    if os.path.exists(filename_with_ext):
                        filename = filename_with_ext
                    else:
                        return f"File not found: {filename}"
                else:
                    return f"File not found: {filename}"
            new_bot = Bot.load(filename)
            while new_bot.conversation.replies:
                new_bot.conversation = new_bot.conversation.replies[-1]

            # Attach CLI callbacks for proper display
            new_bot.callbacks = RealTimeDisplayCallbacks(context)

            context.bot_instance = new_bot
            context.labeled_nodes = {}
            self._rebuild_labels(new_bot.conversation, context)
            context.cached_leaves = []
            return f"Bot loaded from {filename}. Conversation restored to most recent message."
        except Exception as e:
            return f"Error loading bot: {str(e)}"

    def _rebuild_labels(self, node: ConversationNode, context: CLIContext):
        """Recursively rebuild labeled nodes from conversation tree."""
        if hasattr(node, "labels"):
            for label in node.labels:
                context.labeled_nodes[label] = node
        for reply in node.replies:
            self._rebuild_labels(reply, context)


class SystemHandler:
    """Handler for system and configuration commands."""

    def help(self, bot: Bot, context: CLIContext, args: List[str]) -> str:
        """Show help message."""
        help_lines = [
            "This program is an interactive terminal that uses AI bots.",
            "It allows you to chat with the LLM, save and load bot states, and execute various commands.",
            "The bot has the ability to read and write files and can execute powershell and python code directly.",
            "The bot also has tools to help edit python files in an accurate and token-efficient way.",
            "",
            "Available commands:",
            "/help: Show this help message",
            "/verbose: Show tool requests and results (default on)",
            "/quiet: Hide tool requests and results",
            "/save: Save the current bot (prompts for filename)",
            "/load: Load a previously saved bot (prompts for filename)",
            '/up: "rewind" the conversation by one turn by moving up the conversation tree',
            "/down: Move down the conversation tree. Requests index of reply if there are multiple.",
            "/left: Move to this conversation node's left sibling",
            "/right: Move to this conversation node's right sibling",
            "/auto: Let the bot work autonomously until it sends a response that doesn't use tools (esc to quit)",
            "/root: Move to the root node of the conversation tree",
            "/lastfork: Move to the previous node (going up) that has multiple replies",
            "/nextfork: Move to the next node (going down) that has multiple replies",
            "/label: Show all labels, create new label, or jump to existing label",
            "/leaf [number]: Show all conversation endpoints (leaves) and optionally jump to one",
            "/fp: Execute functional prompts with dynamic parameter collection",
            "/combine_leaves: Combine all leaves below current node using a recombinator function",
            "/broadcast_fp: Execute functional prompts on all leaf nodes",
            "/p [search]: Load a saved prompt (searches by name and content, pre-fills input)",
            "/s [text]: Save a prompt - saves provided text or last user message if no text given",
            "/r: Show recent prompts and select one to load",
            "/d [search]: Delete a saved prompt",
            "/add_tool [tool_name]: Add a tool to the bot (shows list if no name provided)",
            "/config: Show or modify CLI configuration",
            "/auto_stash: Toggle auto git stash before user messages",
            "/load_stash <name_or_index>: Load a git stash by name or index",
            "/backup: Manually create a backup of current bot state",
            "/restore: Restore bot from backup",
            "/backup_info: Show information about current backup",
            "/undo: Quick restore from backup (alias for /restore)",
            "/exit: Exit the program",
            "",
            "Type your messages normally to chat.",
        ]
        return "\n".join(help_lines)

    def verbose(self, bot: Bot, context: CLIContext, args: List[str]) -> str:
        """Enable verbose mode."""
        if context.config.verbose:
            return "Tool output is already enabled (verbose mode is on)"
        context.config.verbose = True
        context.config.save_config()

        # Also enable metrics verbose output
        try:
            from bots.observability import metrics

            metrics.set_metrics_verbose(True)
        except Exception:
            pass

        return "Tool output enabled - will now show detailed tool requests and results"

    def quiet(self, bot: Bot, context: CLIContext, args: List[str]) -> str:
        """Disable verbose mode."""
        context.config.verbose = False
        context.config.save_config()

        # Also disable metrics verbose output
        try:
            from bots.observability import metrics

            metrics.set_metrics_verbose(False)
        except Exception:
            pass

        return "Tool output disabled"

    def config(self, bot: Bot, context: CLIContext, args: List[str]) -> str:
        """Show or modify configuration."""
        if not args:
            config_lines = [
                "Current configuration:",
                f"    verbose: {context.config.verbose}",
                f"    width: {context.config.width}",
                f"    indent: {context.config.indent}",
                f"    auto_stash: {context.config.auto_stash}",
                f"    remove_context_threshold: {context.config.remove_context_threshold}",
                f"    auto_mode_neutral_prompt: {context.config.auto_mode_neutral_prompt}",
                f"    auto_mode_reduce_context_prompt: {context.config.auto_mode_reduce_context_prompt}",
                f"    max_tokens: {context.config.max_tokens}",
                f"    temperature: {context.config.temperature}",
                f"    auto_backup: {context.config.auto_backup}",
                f"    auto_restore_on_error: {context.config.auto_restore_on_error}",
                "Use '/config set <setting> <value>' to modify settings.",
            ]
            return "\n".join(config_lines)
        if len(args) >= 3 and args[0] == "set":
            setting = args[1]
            value = " ".join(args[2:])  # Allow spaces in prompt values
            try:
                if setting == "verbose":
                    new_verbose = value.lower() in ("true", "1", "yes", "on")
                    context.config.verbose = new_verbose
                    # Sync metrics verbose setting
                    try:
                        from bots.observability import metrics

                        metrics.set_metrics_verbose(new_verbose)
                    except Exception:
                        pass
                elif setting == "width":
                    context.config.width = int(value)
                elif setting == "indent":
                    context.config.indent = int(value)
                elif setting == "auto_stash":
                    context.config.auto_stash = value.lower() in ("true", "1", "yes", "on")
                elif setting == "remove_context_threshold":
                    context.config.remove_context_threshold = int(value)
                elif setting == "auto_mode_neutral_prompt":
                    context.config.auto_mode_neutral_prompt = value
                elif setting == "auto_mode_reduce_context_prompt":
                    context.config.auto_mode_reduce_context_prompt = value
                elif setting == "max_tokens":
                    context.config.max_tokens = int(value)
                elif setting == "temperature":
                    context.config.temperature = float(value)
                elif setting == "auto_backup":
                    context.config.auto_backup = value.lower() in ("true", "1", "yes", "on")
                elif setting == "auto_restore_on_error":
                    context.config.auto_restore_on_error = value.lower() in ("true", "1", "yes", "on")
                else:
                    return f"Unknown setting: {setting}"
                context.config.save_config()
                return f"Set {setting} to {getattr(context.config, setting)}"
            except ValueError:
                return f"Invalid value for {setting}: {value}"
        return "Usage: /config or /config set <setting> <value>"

    def auto(self, bot: Bot, context: CLIContext, args: List[str]) -> str:
        """Run bot autonomously until it stops using tools."""
        try:
            import bots.flows.functional_prompts as fp

            context.conversation_backup = bot.conversation
            old_settings = setup_raw_mode()
            context.old_terminal_settings = old_settings

            # Check for interrupt before starting
            if check_for_interrupt():
                restore_terminal(old_settings)
                return "Autonomous execution interrupted by user"

            # Create dynamic continue prompt using policy with configurable prompts
            continue_prompt = fp.dynamic_prompts.policy(
                rules=[
                    # High token count with cooldown expired -> request context reduction
                    (
                        lambda b, i: (
                            context.last_message_metrics
                            and context.last_message_metrics.get("input_tokens", 0) > context.config.remove_context_threshold
                            and context.context_reduction_cooldown <= 0
                        ),
                        context.config.auto_mode_reduce_context_prompt,
                    ),
                ],
                default=context.config.auto_mode_neutral_prompt,
            )

            # Use prompt_while with the dynamic continue prompt
            def stop_on_no_tools(bot: Bot) -> bool:
                return not bot.tool_handler.requests

            # Track iteration count to know when we're past the first prompt
            iteration_count = [0]

            def auto_callback(responses, nodes):
                # Update cooldown after each iteration
                if context.last_message_metrics:
                    last_input_tokens = context.last_message_metrics.get("input_tokens", 0)
                    if last_input_tokens > context.config.remove_context_threshold and context.context_reduction_cooldown <= 0:
                        context.context_reduction_cooldown = 3
                    elif context.context_reduction_cooldown > 0:
                        context.context_reduction_cooldown -= 1

                # Capture metrics after each response
                try:
                    from bots.observability import metrics

                    context.last_message_metrics = metrics.get_and_clear_last_metrics()
                except Exception:
                    pass

                # Check for interrupt
                if check_for_interrupt():
                    raise KeyboardInterrupt()

                # After each iteration, if we're continuing, display next user prompt
                iteration_count[0] += 1
                if not stop_on_no_tools(bot):
                    # NOTE: Metrics are displayed by verbose_callback, not here
                    # This prevents duplicate display and ensures correct timing (after bot response)

                    # Get the next prompt text
                    next_prompt = continue_prompt(bot, iteration_count[0]) if callable(continue_prompt) else continue_prompt

                    # Display the user prompt
                    pretty(
                        next_prompt,
                        "You",
                        context.config.width,
                        context.config.indent,
                        COLOR_USER,
                        newline_after_name=False,
                    )

            # Get the standard callback for display
            display_callback = context.callbacks.get_standard_callback()

            # Combine callbacks
            def combined_callback(responses, nodes):
                # First run auto callback for logic
                auto_callback(responses, nodes)
                # Then run display callback if it exists
                if display_callback:
                    display_callback(responses, nodes)

            # Display the first user prompt
            pretty(
                "ok",
                "You",
                context.config.width,
                context.config.indent,
                COLOR_USER,
                newline_after_name=False,
            )

            # Run the autonomous loop
            fp.prompt_while(
                bot,
                "ok",
                continue_prompt=continue_prompt,
                stop_condition=stop_on_no_tools,
                callback=combined_callback,
            )

            restore_terminal(old_settings)
            display_metrics(context, bot)
            return ""

        except KeyboardInterrupt:
            if context.old_terminal_settings:
                restore_terminal(context.old_terminal_settings)
            return "\nAutonomous execution interrupted by user"
        except Exception as e:
            if context.old_terminal_settings:
                restore_terminal(context.old_terminal_settings)
            return f"Error in autonomous mode: {str(e)}"

    def auto_stash(self, bot: Bot, context: CLIContext, args: List[str]) -> str:
        """Toggle auto git stash functionality."""
        context.config.auto_stash = not context.config.auto_stash
        context.config.save_config()
        if context.config.auto_stash:
            return "Auto git stash enabled"
        else:
            return "Auto git stash disabled"

    def load_stash(self, bot: Bot, context: CLIContext, args: List[str]) -> str:
        """Load a git stash by name or index."""
        import subprocess

        if not args:
            return "Usage: /load_stash <stash_name_or_index>"

        stash_identifier = args[0]

        try:
            # First, get the list of stashes
            result = subprocess.run(["git", "stash", "list"], capture_output=True, text=True, check=True)
            stash_list = result.stdout.strip().split("\n") if result.stdout.strip() else []

            if not stash_list:
                return "No stashes found"

            # Try to find the stash by index or name pattern
            stash_to_apply = None

            # Check if it's a numeric index
            try:
                index = int(stash_identifier)
                if 0 <= index < len(stash_list):
                    stash_to_apply = f"stash@{{{index}}}"
            except ValueError:
                # Not a number, search by name pattern
                for i, stash_line in enumerate(stash_list):
                    if stash_identifier.lower() in stash_line.lower():
                        stash_to_apply = f"stash@{{{i}}}"
                        break

            if not stash_to_apply:
                return f"Stash '{stash_identifier}' not found"

            # Apply the stash
            subprocess.run(["git", "stash", "apply", stash_to_apply], check=True, capture_output=True)

            return f"Successfully applied {stash_to_apply}"

        except subprocess.CalledProcessError as e:
            return f"Git error: {e.stderr.decode() if e.stderr else str(e)}"
        except Exception as e:
            return f"Error loading stash: {str(e)}"

    def add_tool(self, bot: Bot, context: CLIContext, args: List[str]) -> str:
        """Add a tool to the bot from available tool modules."""
        # Import all available tools
        from bots.tools.code_tools import view, view_dir
        from bots.tools.python_edit import python_edit, python_view
        from bots.tools.python_execution_tool import execute_python
        from bots.tools.self_tools import branch_self, list_context, remove_context
        from bots.tools.terminal_tools import execute_powershell
        from bots.tools.web_tool import web_search

        # Map of available tools
        available_tools = {
            "view": view,
            "view_dir": view_dir,
            "python_view": python_view,
            "python_edit": python_edit,
            "execute_python": execute_python,
            "execute_powershell": execute_powershell,
            "branch_self": branch_self,
            "list_context": list_context,
            "remove_context": remove_context,
            "web_search": web_search,
        }

        # If no args, show view_dir of python files and allow choice
        if not args:
            try:
                # Show available tools
                tools_list = "\n".join([f"  {i+1}. {name}" for i, name in enumerate(sorted(available_tools.keys()))])
                pretty(
                    f"Available tools:\n{tools_list}\n\nEnter tool name or number to add:",
                    "System",
                    context.config.width,
                    context.config.indent,
                    COLOR_SYSTEM,
                )

                # Get user input
                choice = input(f"{COLOR_USER}> {COLOR_RESET}").strip()

                # Handle numeric choice
                try:
                    choice_num = int(choice)
                    tool_names = sorted(available_tools.keys())
                    if 1 <= choice_num <= len(tool_names):
                        choice = tool_names[choice_num - 1]
                except ValueError:
                    pass  # Not a number, treat as tool name

                args = [choice]
            except Exception as e:
                return f"Error: {str(e)}"

        # Add the specified tool(s)
        added = []
        not_found = []

        for tool_name in args:
            tool_name = tool_name.strip()
            if tool_name in available_tools:
                bot.add_tools(available_tools[tool_name])
                added.append(tool_name)
            else:
                not_found.append(tool_name)

        result = []
        if added:
            result.append(f"Added tools: {', '.join(added)}")
        if not_found:
            result.append(f"Tools not found: {', '.join(not_found)}")

        return "\n".join(result) if result else "No tools added"


class DynamicFunctionalPromptHandler:
    """Handler for functional prompt commands using dynamic parameter collection."""

    def __init__(self, function_filter: Optional[Callable[[str, Callable], bool]] = None):
        self.collector = DynamicParameterCollector(function_filter)
        self.fp_functions = self._discover_fp_functions()

    def _discover_fp_functions(self) -> Dict[str, Callable]:
        """Automatically discover functional prompt functions from the fp module."""
        functions = {}
        descoped_functions = {"prompt_for", "par_dispatch"}
        for name in dir(fp):
            obj = getattr(fp, name)
            if callable(obj) and (not name.startswith("_")) and (name not in descoped_functions):
                try:
                    sig = inspect.signature(obj)
                    params = list(sig.parameters.keys())
                    if params and params[0] == "bot":
                        if self.collector.function_filter is None or self.collector.function_filter(name, obj):
                            functions[name] = obj
                except Exception:
                    continue  # Skip if we can't inspect the signature
        return functions

    def execute(self, bot: Bot, context: CLIContext, args: List[str]) -> str:
        """Execute functional prompt wizard with dynamic parameter collection."""
        try:
            print("\nAvailable functional prompts:")
            func_names = list(self.fp_functions.keys())
            for i, name in enumerate(func_names, 1):
                print(f"  {i}. {name}")
            choice = input("\nSelect functional prompt (number or name): ").strip()
            fp_name = None
            if choice.isdigit():
                idx = int(choice) - 1
                if 0 <= idx < len(func_names):
                    fp_name = func_names[idx]
            elif choice in self.fp_functions:
                fp_name = choice
            if not fp_name:
                return "Invalid selection"
            fp_function = self.fp_functions[fp_name]
            params = self.collector.collect_parameters(fp_function)
            if params is None:
                return "Parameter collection cancelled"
            context.conversation_backup = bot.conversation
            print(f"\nExecuting {fp_name}...")
            _callback_type = params.pop("_callback_type", "list")

            # Check if the function accepts a callback parameter
            sig = inspect.signature(fp_function)
            accepts_callback = "callback" in sig.parameters

            if accepts_callback:
                if _callback_type == "single":

                    def single_callback(response: str, node):
                        pretty(
                            response,
                            context.bot_instance.name if context.bot_instance else "Bot",
                            context.config.width,
                            context.config.indent,
                            COLOR_ASSISTANT,
                        )
                        if hasattr(context, "bot_instance") and context.bot_instance and context.config.verbose:
                            if hasattr(node, "tool_calls") and node.tool_calls:
                                tool_calls_str = "".join((clean_dict(call) for call in node.tool_calls))
                                pretty(
                                    f"Tool Requests\n\n{tool_calls_str}",
                                    "system",
                                    context.config.width,
                                    context.config.indent,
                                    COLOR_TOOL_REQUEST,
                                )
                            if hasattr(node, "tool_results") and node.tool_results:
                                tool_results_str = "".join((clean_dict(result) for result in node.tool_results))
                                if tool_results_str.strip():
                                    pretty(
                                        f"Tool Results\n\n{tool_results_str}",
                                        "system",
                                        context.config.width,
                                        context.config.indent,
                                        COLOR_TOOL_RESULT,
                                    )

                    params["callback"] = single_callback
                else:
                    callback = context.callbacks.get_standard_callback()
                    params["callback"] = callback

            result = fp_function(bot, **params)
            if isinstance(result, tuple) and len(result) == 2:
                responses, nodes = result
                if isinstance(responses, list):
                    for i, response in enumerate(responses):
                        if response:
                            pretty(
                                f"Response {i+1}: {response}",
                                bot.name,
                                context.config.width,
                                context.config.indent,
                                COLOR_ASSISTANT,
                                newline_after_name=False,
                            )
                    return f"Functional prompt '{fp_name}' completed with {len(responses)} responses"
                else:
                    if responses:
                        pretty(
                            responses,
                            bot.name,
                            context.config.width,
                            context.config.indent,
                            COLOR_ASSISTANT,
                            newline_after_name=False,
                        )
                    return f"Functional prompt '{fp_name}' completed"
            else:
                return f"Functional prompt '{fp_name}' completed with result: {result}"
        except Exception as e:
            return f"Error executing functional prompt: {str(e)}"

    def broadcast_fp(self, bot: Bot, context: CLIContext, args: List[str]) -> str:
        """Execute broadcast_fp functional prompt with leaf selection by number."""
        try:
            # Use the utility function to find leaves
            leaves = _find_leaves_util(bot.conversation)
            if not leaves:
                return "No leaves found from current node"
            print(f"\nFound {len(leaves)} leaf nodes:")
            for i, leaf in enumerate(leaves, 1):
                depth = 0
                current = leaf
                # Calculate depth safely, handling mock objects
                while hasattr(current, "parent") and current.parent and not current.parent._is_empty():
                    depth += 1
                    current = current.parent
                preview = leaf.content[:50] + "..." if len(leaf.content) > 50 else leaf.content
                print(f"  {i}. [depth {depth}]: {preview}")
            leaf_input = input("\nSelect leaves (comma-separated numbers or 'all'): ").strip()
            if leaf_input.lower() == "all":
                target_leaves = leaves
            else:
                try:
                    indices = [int(x.strip()) - 1 for x in leaf_input.split(",")]
                    if not all(0 <= i < len(leaves) for i in indices):
                        return "Invalid leaf selection format. Use numbers separated by commas (e.g., '1,3,5') or 'all'"
                    target_leaves = [leaves[i] for i in indices]
                except (ValueError, IndexError):
                    return "Invalid leaf selection format. Use numbers separated by commas (e.g., '1,3,5') or 'all'"
            print(f"\nSelected {len(target_leaves)} leaves for broadcast")
            fp_options = [
                ("single_prompt", fp.single_prompt),
                ("chain", fp.chain),
                ("branch", fp.branch),
                ("tree_of_thought", fp.tree_of_thought),
                ("prompt_while", fp.prompt_while),
                ("chain_while", fp.chain_while),
                ("branch_while", fp.branch_while),
                ("par_branch", fp.par_branch),
                ("par_branch_while", fp.par_branch_while),
            ]
            print("\nAvailable functional prompts:")
            for i, (name, _) in enumerate(fp_options, 1):
                print(f"  {i}. {name}")
            fp_choice = input("\nSelect functional prompt (number or name): ").strip()
            selected_fp = None
            if fp_choice.isdigit():
                idx = int(fp_choice) - 1
                if 0 <= idx < len(fp_options):
                    selected_fp = fp_options[idx]
            else:
                for name, func in fp_options:
                    if name.lower() == fp_choice.lower():
                        selected_fp = (name, func)
                        break
            if not selected_fp:
                return "Invalid functional prompt selection"
            fp_name, fp_func = selected_fp
            print(f"\nUsing functional prompt: {fp_name}")
            params = self.collector.collect_parameters(fp_func)
            if params is None:
                return "Parameter collection cancelled"
            print(f"\nBroadcasting {fp_name} to {len(target_leaves)} leaves...")
            callback = context.callbacks.get_standard_callback()
            responses, nodes = fp.broadcast_fp(
                bot=bot, leaves=target_leaves, functional_prompt=fp_func, callback=callback, **params
            )
            print(f"\nBroadcast complete! Generated {len(responses)} responses")
            for i, response in enumerate(responses, 1):
                if response:
                    print(f"\nResponse {i}:")
                    pretty(
                        response,
                        bot.name,
                        context.config.width,
                        context.config.indent,
                        COLOR_ASSISTANT,
                        newline_after_name=False,
                    )
            return f"Broadcast complete with {len(responses)} responses"
        except Exception as e:
            return f"Error in broadcast_fp: {str(e)}"


class BackupHandler:
    """Handler for backup management commands."""

    def backup(self, bot: Bot, context: CLIContext, args: List[str]) -> str:
        """Manually create a backup of current bot state."""
        if context.create_backup("manual"):
            return "Backup created successfully"
        else:
            return "Backup failed - see error message above"

    def restore(self, bot: Bot, context: CLIContext, args: List[str]) -> str:
        """Restore bot from backup."""
        return context.restore_backup()

    def backup_info(self, bot: Bot, context: CLIContext, args: List[str]) -> str:
        """Show information about current backup."""
        return context.get_backup_info()

    def undo(self, bot: Bot, context: CLIContext, args: List[str]) -> str:
        """Quick restore from backup (alias for /restore)."""
        return context.restore_backup()


def format_tool_data(data: dict, indent: int = 4, color: str = COLOR_RESET) -> str:
    """
    Format tool arguments or results in a clean, minimal way.
    No JSON braces, no quotes around keys, just key: value pairs.
    Keys are bolded for emphasis.

    Special case: If there's only one key-value pair, just return the value
    without the key name (assumes it's the primary/required input).
    """
    if not data:
        return "(empty)"

    # Special case: single input - just show the value without the key
    if len(data) == 1:
        key, value = next(iter(data.items()))
        if isinstance(value, str):
            return "\n" + value
        elif isinstance(value, dict):
            return "\n" + format_tool_data(value, indent, color)
        else:
            return "\n" + str(value)

    # Multiple inputs - show key: value pairs
    lines = []
    for key, value in data.items():
        # Strip underscores from parameter names for cleaner display
        display_key = key.replace("_", " ")
        # Bold the key name with color, keep colon and value colored too
        bold_key = f"{color}{COLOR_BOLD}{display_key}{COLOR_RESET}{color}:"

        if isinstance(value, dict):
            # Nested dict - format recursively with extra indent
            nested = format_tool_data(value, indent, color)
            lines.append(bold_key)
            for nested_line in nested.split("\n"):
                if nested_line:  # Skip empty lines
                    lines.append(" " * indent + nested_line)
        elif isinstance(value, str):
            # String value - handle multiline strings
            if "\n" in value:
                lines.append(bold_key)
                for line in value.split("\n"):
                    lines.append(" " * indent + line)
            else:
                lines.append(f"{bold_key} {value}")
        elif isinstance(value, (list, tuple)):
            # List/tuple - format as compact representation
            lines.append(f"{bold_key} {value}")
        else:
            # Other types (int, bool, None, etc.)
            lines.append(f"{bold_key} {value}")

    # Return the formatted lines joined with newlines
    return "\n" + "\n".join(lines)


def check_for_interrupt() -> bool:
    """Check if user pressed Escape without blocking execution."""
    if platform.system() == "Windows":
        if msvcrt.kbhit():
            key = msvcrt.getch()
            return key == b"\x1b"  # ESC key
        return False
    else:
        if select.select([sys.stdin], [], [], 0.0)[0]:
            key = sys.stdin.read(1)
            termios.tcflush(sys.stdin, termios.TCIOFLUSH)
            return key == "\x1b"  # ESC key
        return False


def setup_raw_mode():
    """Set up terminal for raw input mode on Unix systems."""
    if platform.system() != "Windows":
        fd = sys.stdin.fileno()
        old_settings = termios.tcgetattr(fd)
        try:
            tty.setraw(sys.stdin.fileno())
        except termios.error:
            termios.tcsetattr(fd, termios.TCSADRAIN, old_settings)
        return old_settings


def restore_terminal(old_settings):
    """Restore terminal settings on Unix systems."""
    if platform.system() != "Windows" and old_settings is not None:
        fd = sys.stdin.fileno()
        termios.tcsetattr(fd, termios.TCSADRAIN, old_settings)


def clean_dict(d: dict, indent: int = 4, level: int = 1):
    """
    Clean a dict containing recursive json dumped strings for printing
    Returns: clean string representation of the dict
    """
    for k, v in d.items():
        if isinstance(v, dict):
            clean_dict(v, indent, level + 1)
        if isinstance(v, str) and "\n" in v:
            lines = v.splitlines()
            for i, line in enumerate(lines):
                line = " " * indent * (level + 1) + line
                if i == 0:
                    line = "\n" + line
                lines[i] = line
            d[k] = "\n".join(lines)
    cleaned_dict = json.dumps(d, indent=indent * level)
    cleaned_dict = re.sub(r"(?<!\\)\\n", "\n", cleaned_dict)
    cleaned_dict = cleaned_dict.replace('\\"', '"')
    cleaned_dict = cleaned_dict.replace("\\\\", "\\")
    return cleaned_dict


def display_metrics(context: CLIContext, bot: Bot):
    """Display API metrics if verbose mode is on."""
    if not context.config.verbose:
        return

    try:
        from bots.observability import metrics

        # Use cached metrics from context if available, otherwise get fresh ones
        if context.last_message_metrics is not None:
            last_metrics = context.last_message_metrics
        else:
            last_metrics = metrics.get_and_clear_last_metrics()

        # Check if there are any metrics to display
        if last_metrics["input_tokens"] == 0 and last_metrics["output_tokens"] == 0:
            return

        # Calculate total tokens for this call
        total_tokens = last_metrics["input_tokens"] + last_metrics["output_tokens"]

        # Format the metrics in a single line: [tokens] | $[cost] | [time]s
        metrics_str = f"{total_tokens:,} | ${last_metrics['cost']:.4f} | {last_metrics['duration']:.2f}s"

        # Add session totals on second line
        try:
            session_tokens = metrics.get_total_tokens(context.session_start_time)
            session_cost = metrics.get_total_cost(context.session_start_time)

            metrics_str += f"\n{session_tokens['total']:,} | ${session_cost:.4f}"
        except Exception:
            # If session totals fail, just show the per-call metrics
            pass

        pretty(metrics_str, "metrics", context.config.width, context.config.indent, COLOR_METRICS, newline_after_name=True)
    except Exception:
        pass


def pretty(
    string: str,
    name: Optional[str] = None,
    width: int = 1400,
    indent: int = 4,
    color: str = COLOR_RESET,
    newline_after_name: bool = True,
) -> None:
    """Print a string nicely formatted with explicit color."""
    print()
    if name is not None:
        if newline_after_name:
            prefix = f"{color}{COLOR_BOLD}{name}:{COLOR_RESET}\n{' ' * indent}{color}"
        else:
            prefix = f"{color}{COLOR_BOLD}{name}: {COLOR_RESET}{color}"
    else:
        prefix = color
    if not isinstance(string, str):
        string = str(string)

    # Safeguard: if string is too long, truncate it to prevent processing hangs
    max_length = 50000  # Reasonable limit for display
    if len(string) > max_length:
        string = string[:max_length] + "\n... (output truncated)"

    # Quick path for very simple strings - avoid regex overhead
    if len(string) < 1000 and "\n" not in string:
        print(prefix + string + COLOR_RESET)
        print()
        return

    lines = string.split("\n")
    formatted_lines = []

    # Limit number of lines to prevent excessive processing
    max_lines = 1000
    if len(lines) > max_lines:
        lines = lines[:max_lines]
        lines.append("... (output truncated)")

    for i, line in enumerate(lines):
        # Additional safeguard: skip wrapping for very long lines
        if len(line) > 10000:
            if i == 0:
                formatted_lines.append(prefix + line[:10000] + "... (line truncated)" + COLOR_RESET)
            else:
                formatted_lines.append(" " * indent + color + line[:10000] + "... (line truncated)" + COLOR_RESET)
            continue

        if i == 0:
            initial_line = prefix + line + COLOR_RESET
            try:
                wrapped = textwrap.wrap(
                    initial_line, width=width, subsequent_indent=" " * indent, break_long_words=True, break_on_hyphens=False
                )
            except Exception:
                # Fallback if textwrap fails
                wrapped = [initial_line]
        else:
            try:
                wrapped = textwrap.wrap(
                    color + line + COLOR_RESET,
                    width=width,
                    initial_indent=" " * indent,
                    subsequent_indent=" " * indent,
                    break_long_words=True,
                    break_on_hyphens=False,
                )
            except Exception:
                # Fallback if textwrap fails
                wrapped = [" " * indent + color + line + COLOR_RESET]
        if wrapped:
            formatted_lines.extend(wrapped)
        else:
            formatted_lines.append(" " * indent if i > 0 else prefix + COLOR_RESET)
    for line in formatted_lines:
        print(line)
    print()


class CLI:
    """Main CLI class that orchestrates all handlers."""

    def __init__(self, bot_filename: Optional[str] = None, function_filter: Optional[Callable] = None):
        """Initialize the CLI with handlers and context."""
        self.context = CLIContext()
        self.bot_filename = bot_filename
        self.function_filter = function_filter
        self.last_user_message = None
        self.pending_prefill = None

        # Initialize handlers
        self.system = SystemHandler()
        self.state = StateHandler()
        self.conversation = ConversationHandler()
        self.fp = DynamicFunctionalPromptHandler(function_filter=function_filter)
        self.prompts = PromptHandler()
        self.backup = BackupHandler()

        # Register commands
        self.commands = {
            "/help": self.system.help,
            "/verbose": self.system.verbose,
            "/quiet": self.system.quiet,
            "/config": self.system.config,
            "/auto_stash": self.system.auto_stash,
            "/load_stash": self.system.load_stash,
            "/save": self.state.save,
            "/load": self.state.load,
            "/up": self.conversation.up,
            "/down": self.conversation.down,
            "/left": self.conversation.left,
            "/right": self.conversation.right,
            "/root": self.conversation.root,
            "/lastfork": self.conversation.lastfork,
            "/nextfork": self.conversation.nextfork,
            "/label": self.conversation.label,
            "/leaf": self.conversation.leaf,
            "/combine_leaves": self.conversation.combine_leaves,
            "/auto": self.system.auto,
            "/fp": self.fp.execute,
            "/broadcast_fp": self.fp.broadcast_fp,
            "/p": self._handle_load_prompt,
            "/s": self._handle_save_prompt,
            "/add_tool": self.system.add_tool,
            "/d": self._handle_delete_prompt,
            "/r": self._handle_recent_prompts,
            "/backup": self.backup.backup,
            "/restore": self.backup.restore,
            "/backup_info": self.backup.backup_info,
            "/undo": self.backup.undo,
        }

        # Initialize metrics with verbose=False since CLI handles its own display
        try:
            from bots.observability import metrics

            metrics.setup_metrics(verbose=False)
        except Exception:
            pass

    def run(self):
        """Main CLI loop."""
        try:
            print("Hello, world! ")
            self.context.old_terminal_settings = setup_raw_mode()
            if self.bot_filename:
                result = self.state._load_bot_from_file(self.bot_filename, self.context)
                if "Error" in result or "File not found" in result:
                    pretty(
                        f"Failed to load: {result}",
                        "system",
                        self.context.config.width,
                        self.context.config.indent,
                        COLOR_SYSTEM,
                    )
                    pretty(
                        "Starting with new bot",
                        "system",
                        self.context.config.width,
                        self.context.config.indent,
                        COLOR_SYSTEM,
                    )
                    self._initialize_new_bot()
                else:
                    if self.context.bot_instance:
                        pretty(
                            f"{self.context.bot_instance.name} loaded",
                            "system",
                            self.context.config.width,
                            self.context.config.indent,
                            COLOR_SYSTEM,
                        )
            else:
                self._initialize_new_bot()
            while True:
                try:
                    if not self.context.bot_instance:
                        pretty(
                            "No bot instance available. Use /new to create one.",
                            "system",
                            self.context.config.width,
                            self.context.config.indent,
                            COLOR_SYSTEM,
                        )
                    user_input = input(f"{COLOR_USER}You: {COLOR_RESET}").strip()

                    # Handle /exit command early
                    if user_input == "/exit":
                        raise SystemExit(0)

                    if not user_input:
                        continue

                    # Check if input contains a command at the end
                    parts = user_input.split()
                    has_command_at_end = len(parts) > 1 and parts[-1].startswith("/")

                    if has_command_at_end:
                        # Extract message and command
                        message = " ".join(parts[:-1])
                        command = parts[-1]

                        # First send the message as chat
                        if self.context.bot_instance and message:
                            self._handle_chat(self.context.bot_instance, message)

                        # Then execute the command
                        self._handle_command(self.context.bot_instance, command)
                    elif user_input.startswith("/"):
                        # Command at start - handle normally
                        self._handle_command(self.context.bot_instance, user_input)
                    else:
                        # Regular chat
                        if self.context.bot_instance:
                            self._handle_chat(self.context.bot_instance, user_input)
                        else:
                            pretty(
                                "No bot instance. Use /new to create one.",
                                "system",
                                self.context.config.width,
                                self.context.config.indent,
                                COLOR_SYSTEM,
                            )
                except KeyboardInterrupt:
                    print("\nUse /exit to quit.")
                    continue
                except EOFError:
                    break
        finally:
            restore_terminal(self.context.old_terminal_settings)
            print("\nGoodbye!")

    def _handle_load_prompt(self, bot: Bot, context: CLIContext, args: List[str]) -> str:
        """Handle /p command to load prompts."""
        message, prefill_text = self.prompts.load_prompt(bot, context, args)
        if prefill_text:
            self.pending_prefill = prefill_text
        return message

    def _handle_save_prompt(self, bot: Bot, context: CLIContext, args: List[str]) -> str:
        """Handle /s command to save prompts."""
        return self.prompts.save_prompt(bot, context, args, self.last_user_message)

    def _handle_delete_prompt(self, bot: Bot, context: CLIContext, args: List[str]) -> str:
        """Handle /d command to delete prompts."""
        return self.prompts.delete_prompt(bot, context, args)

    def _handle_recent_prompts(self, bot: Bot, context: CLIContext, args: List[str]) -> str:
        """Handle /r command to show recent prompts."""
        message, prefill_text = self.prompts.recent_prompts(bot, context, args)
        if prefill_text:
            self.pending_prefill = prefill_text
        return message

    def _get_user_input(self, prompt_text: str = ">>> ") -> str:
        """Get user input, with optional pre-fill support."""
        if self.pending_prefill and HAS_READLINE:
            # Use readline to pre-fill the input
            def startup_hook():
                readline.insert_text(self.pending_prefill)
                readline.redisplay()

            readline.set_startup_hook(startup_hook)
            try:
                user_input = input(prompt_text)
                return user_input
            finally:
                readline.set_startup_hook(None)
                self.pending_prefill = None  # Clear after use
        elif self.pending_prefill:
            # Fallback for systems without readline
            print(f"Loaded prompt (edit as needed):\n{self.pending_prefill}")
            user_input = input(prompt_text)
            self.pending_prefill = None
            return user_input
        else:
            return input(prompt_text)

    def _initialize_new_bot(self):
        """Initialize a new bot with default tools."""
        from bots import Engines

        bot = AnthropicBot(
            model_engine=Engines.CLAUDE45_SONNET,
            max_tokens=self.context.config.max_tokens,
            temperature=self.context.config.temperature,
        )
        self.context.bot_instance = bot
        # Attach real-time display callback
        self.context.bot_instance.callbacks = RealTimeDisplayCallbacks(self.context)

        # bot.add_tools(bots.tools.terminal_tools, bots.tools.python_edit, bots.tools.code_tools, bots.tools.self_tools)
        from bots.tools.code_tools import view, view_dir
        from bots.tools.invoke_namshub import invoke_namshub
        from bots.tools.python_edit import python_edit, python_view
        from bots.tools.python_execution_tool import execute_python
        from bots.tools.self_tools import branch_self, list_context, remove_context
        from bots.tools.terminal_tools import execute_powershell
        from bots.tools.web_tool import web_search

        bot.add_tools(
            view,
            view_dir,
            python_view,
            execute_powershell,
            execute_python,
            branch_self,
            remove_context,
            list_context,
            web_search,
            python_edit,
            invoke_namshub,
        )

        sys_msg = textwrap.dedent(
            """You're a coding agent. Please follow these rules:
            1. Keep edits and even writing new files to small chunks. You have a low max_token limit
                and will hit tool errors if you try making too big of a change.
            2. Avoid using cd. Your terminal is stateful and will remember if you use cd.
                Instead, use full relative paths.
<<<<<<< HEAD
            3. Ex uno plura! You have a powerful tool called branch_self which you should use for 
=======
            3. Ex uno plura! You have a powerful tool called branch_self which you should use for
>>>>>>> 403a4763
                multitasking or even just to save context in your main branch. Always use a concrete
                definition of done when branching.
            """
        )
        bot.set_system_message(sys_msg)

        # This works well as a fallback:
        # bot.add_tools(bots.tools.terminal_tools, view, view_dir)

    def _handle_command(self, bot: Bot, user_input: str):
        """Handle command input."""
        parts = user_input.split()
        command = None
        args = []
        if parts[0].startswith("/"):
            command = parts[0]
            args = parts[1:]
        elif parts[-1].startswith("/"):
            command = parts[-1]
            args = parts[:-1]  # Everything except the command
        else:
            command = parts[0]
            args = parts[1:]

        # Commands that should trigger auto-backup (risky operations)
        risky_commands = {"/fp", "/broadcast_fp", "/combine_leaves", "/auto", "/load"}

        if command in self.commands:
            try:
                # Auto-backup before risky commands
                if self.context.config.auto_backup and command in risky_commands:
                    self.context.create_backup(f"before_{command[1:]}")  # Remove leading /

                result = self.commands[command](bot, self.context, args)
                if result:
                    pretty(result, "system", self.context.config.width, self.context.config.indent, COLOR_SYSTEM)
            except Exception as e:
                pretty(f"Command error: {str(e)}", "Error", self.context.config.width, self.context.config.indent, COLOR_ERROR)

                # Try new backup system first, fall back to old system
                if self.context.config.auto_restore_on_error and self.context.has_backup():
                    result = self.context.restore_backup()
                    pretty(result, "system", self.context.config.width, self.context.config.indent, COLOR_SYSTEM)
                elif self.context.conversation_backup and bot:
                    # Fallback to old conversation backup system
                    bot.tool_handler.clear()
                    bot.conversation = self.context.conversation_backup
                    pretty(
                        "Restored conversation from backup",
                        "system",
                        self.context.config.width,
                        self.context.config.indent,
                        COLOR_SYSTEM,
                    )
        else:
            pretty(
                "Unrecognized command. Try /help.",
                "system",
                self.context.config.width,
                self.context.config.indent,
                COLOR_SYSTEM,
            )

    def _handle_chat(self, bot: Bot, user_input: str):
        """Handle chat input."""
        if not user_input:
            return
        try:
            # Track last user message for /s command
            self.last_user_message = user_input

            # Auto-backup before user message (if enabled)
            if self.context.config.auto_backup:
                self.context.create_backup("before_user_message")

            # Auto-stash if enabled
            if self.context.config.auto_stash:
                stash_result = create_auto_stash()
                if "Auto-stash created:" in stash_result:
                    pretty(stash_result, "system", self.context.config.width, self.context.config.indent, COLOR_SYSTEM)
                elif "No changes to stash" not in stash_result:
                    # Show errors but not "no changes" message
                    pretty(stash_result, "system", self.context.config.width, self.context.config.indent, COLOR_SYSTEM)

            # Keep old conversation_backup for backward compatibility during transition
            self.context.conversation_backup = bot.conversation
            callback = self.context.callbacks.get_standard_callback()
            responses, nodes = fp.chain(bot, [user_input], callback=callback)

            # Capture metrics after the response for potential future use
            try:
                from bots.observability import metrics

                self.context.last_message_metrics = metrics.get_and_clear_last_metrics()
            except Exception:
                pass

            # Note: Metrics are now displayed inside the verbose callback, not here
            # Quiet mode shows no metrics at all
        except Exception as e:
            pretty(f"Chat error: {str(e)}", "Error", self.context.config.width, self.context.config.indent, COLOR_ERROR)

            # Try new backup system first, fall back to old system
            if self.context.config.auto_restore_on_error and self.context.has_backup():
                result = self.context.restore_backup()
                pretty(result, "system", self.context.config.width, self.context.config.indent, COLOR_SYSTEM)
            elif self.context.conversation_backup:
                # Fallback to old conversation backup system
                bot.tool_handler.clear()
                bot.conversation = self.context.conversation_backup
                pretty(
                    "Restored conversation from backup",
                    "system",
                    self.context.config.width,
                    self.context.config.indent,
                    COLOR_SYSTEM,
                )


class PromptHandler:
    """Handler for prompt management commands."""

    def __init__(self):
        self.prompt_manager = PromptManager()

    def _get_input_with_prefill(self, prompt_text: str, prefill: str = "") -> str:
        """Get input with pre-filled text using readline if available."""
        if not HAS_READLINE or not prefill:
            return input(prompt_text)

        def startup_hook():
            readline.insert_text(prefill)
            readline.redisplay()

        readline.set_startup_hook(startup_hook)
        try:
            user_input = input(prompt_text)
            return user_input
        finally:
            readline.set_startup_hook(None)

    def load_prompt(self, bot: "Bot", context: "CLIContext", args: List[str]) -> tuple:
        """Load a saved prompt by name or search query.

        Returns tuple of (status_message, prompt_content) for use by CLI.
        """
        if not args:
            # Show recent prompts
            recents = self.prompt_manager.get_recents()
            if recents:
                print("\nRecent prompts:")
                for i, (name, _content) in enumerate(recents[:10], 1):
                    print(f"  {i}. {name}")

                try:
                    selection = input_with_esc("\nEnter number or name to load (ESC to cancel): ").strip()
                    if selection.isdigit():
                        idx = int(selection) - 1
                        if 0 <= idx < len(recents):
                            name = recents[idx][0]
                        else:
                            return ("Invalid selection.", None)
                    else:
                        name = selection
                except EscapeException:
                    return ("Load cancelled.", None)
            else:
                # No recents, prompt for search query
                try:
                    name = input_with_esc("\nEnter prompt name or search query: ").strip()
                    if not name:
                        return ("Load cancelled.", None)
                except EscapeException:
                    return ("Load cancelled.", None)
        else:
            name = " ".join(args)

        # Try exact match first
        try:
            content = self.prompt_manager.load_prompt(name)
            return (f"Loaded prompt: {name}", content)
        except KeyError:
            pass

        # Try fuzzy search
        matches = self.prompt_manager.search_prompts(name)

        if not matches:
            return ("No prompts found matching your search.", None)

        if len(matches) == 1:
            # Single match - load directly
            name, content = matches[0]
            self.prompt_manager.load_prompt(name)  # Update recency
            return (f"Loaded prompt: {name}", content)

        # Multiple matches - show selection with best match highlighted
        print(f"\nFound {len(matches)} matches (best match first):")
        for i, (name, content) in enumerate(matches[:10], 1):  # Limit to 10 results
            # Show preview of content
            preview = content[:80] + "..." if len(content) > 80 else content
            preview = preview.replace("\n", " ")  # Single line preview
            marker = "→" if i == 1 else " "
            print(f"  {marker} {i}. {name}: {preview}")

        if len(matches) > 10:
            print(f"  ... and {len(matches) - 10} more matches")

        try:
            selection = input_with_esc("\nEnter number or name to load (ESC to cancel): ").strip()
            if selection.isdigit():
                idx = int(selection) - 1
                if 0 <= idx < len(matches):
                    name, content = matches[idx]
                else:
                    return ("Invalid selection.", None)
            else:
                # Try to find by name in matches
                name = selection
                content = None
                for match_name, match_content in matches:
                    if match_name == name:
                        content = match_content
                        break
                if content is None:
                    return (f"'{name}' not in search results.", None)

            self.prompt_manager.load_prompt(name)  # Update recency
            return (f"Loaded prompt: {name}", content)
        except EscapeException:
            return ("Load cancelled.", None)

    def save_prompt(self, bot: "Bot", context: "CLIContext", args: List[str], last_user_message: str = None) -> str:
        """Save a prompt. If args provided, save the args. Otherwise save last user message."""
        try:
            if args:
                # Save the provided text
                prompt_text = " ".join(args)
            elif last_user_message:
                # Save the last user message
                prompt_text = last_user_message
            else:
                return "No prompt to save. Either provide text with /s or use /s after sending a message."

            if not prompt_text.strip():
                return "Cannot save empty prompt."

            # Generate name and save
            name = self.prompt_manager.save_prompt(prompt_text)
            return f"Saved prompt as: {name}"

        except Exception as e:
            return f"Error saving prompt: {str(e)}"

    def delete_prompt(self, bot: "Bot", context: "CLIContext", args: List[str]) -> str:
        """Delete a saved prompt."""
        try:
            # Get prompt name
            if args:
                query = " ".join(args)
            else:
                query = input("Enter prompt name or search: ").strip()

            if not query:
                return "Delete cancelled."

            # Search for matching prompts
            matches = self.prompt_manager.search_prompts(query)

            if not matches:
                return "No prompts found matching your search."

            if len(matches) == 1:
                # Single match - confirm and delete
                name, content = matches[0]
                preview = content[:100] + "..." if len(content) > 100 else content
                preview = preview.replace("\n", " ")
                print(f"\nPrompt to delete: {name}")
                print(f"Content: {preview}")
                confirm = input("Delete this prompt? (y/n): ").strip().lower()

                if confirm == "y":
                    if self.prompt_manager.delete_prompt(name):
                        return f"Deleted prompt: {name}"
                    else:
                        return f"Failed to delete prompt: {name}"
                else:
                    return "Delete cancelled."

            # Multiple matches - show selection
            print(f"\nFound {len(matches)} matches:")
            for i, (name, content) in enumerate(matches[:10], 1):
                preview = content[:100] + "..." if len(content) > 100 else content
                preview = preview.replace("\n", " ")
                print(f"  {i}. {name}: {preview}")

            if len(matches) > 10:
                print(f"  ... and {len(matches) - 10} more matches")

            # Get selection
            try:
                choice = input(f"\nSelect prompt to delete (1-{min(len(matches), 10)}): ").strip()
                if not choice:
                    return "Delete cancelled."

                choice_num = int(choice) - 1
                if choice_num < 0 or choice_num >= min(len(matches), 10):
                    return f"Invalid selection. Must be between 1 and {min(len(matches), 10)}."

                name, content = matches[choice_num]
                preview = content[:100] + "..." if len(content) > 100 else content
                preview = preview.replace("\n", " ")
                print(f"\nPrompt to delete: {name}")
                print(f"Content: {preview}")
                confirm = input("Delete this prompt? (y/n): ").strip().lower()

                if confirm == "y":
                    if self.prompt_manager.delete_prompt(name):
                        return f"Deleted prompt: {name}"
                    else:
                        return f"Failed to delete prompt: {name}"
                else:
                    return "Delete cancelled."

            except ValueError:
                return "Invalid selection. Must be a number."

        except Exception as e:
            return f"Error deleting prompt: {str(e)}"

    def recent_prompts(self, bot: "Bot", context: "CLIContext", args: List[str]) -> tuple:
        """Show recent prompts and optionally select one. Returns (message, prefill_text)."""
        try:
            recents = self.prompt_manager.get_recents()

            if not recents:
                return ("No recent prompts.", None)

            # Show recents
            print(f"\nRecent prompts ({len(recents)}):")
            for i, (name, content) in enumerate(recents, 1):
                preview = content[:100] + "..." if len(content) > 100 else content
                preview = preview.replace("\n", " ")
                print(f"  {i}. {name}: {preview}")

            # Get selection
            try:
                choice = input(f"\nSelect prompt (1-{len(recents)}, or Enter to cancel): ").strip()
                if not choice:
                    return ("Selection cancelled.", None)

                choice_num = int(choice) - 1
                if choice_num < 0 or choice_num >= len(recents):
                    return (f"Invalid selection. Must be between 1 and {len(recents)}.", None)

                name, content = recents[choice_num]
                self.prompt_manager.load_prompt(name)  # Update recency

                return (f"Loaded prompt: {name}", content)

            except ValueError:
                return ("Invalid selection. Must be a number.", None)

        except Exception as e:
            return (f"Error loading recent prompts: {str(e)}", None)


def parse_args():
    """Parse command line arguments."""
    parser = argparse.ArgumentParser(
        description="Interactive CLI for AI bots with conversation management and dynamic parameter collection.",
        formatter_class=argparse.RawDescriptionHelpFormatter,
        epilog=textwrap.dedent(
            """
             Examples:
             python -m bots.dev.cli_combined                    # Start with new bot
             python -m bots.dev.cli_combined mybot.bot          # Load bot from file
             python -m bots.dev.cli_combined saved_conversation # Load bot (auto-adds .bot extension)
             """.strip()
        ),
    )
    parser.add_argument("filename", nargs="?", help="Bot file to load (.bot extension will be added if not present)")
    return parser.parse_args()


def main(bot_filename=None, function_filter=None):
    """Entry point for the CLI."""
    if bot_filename is None:
        args = parse_args()
        bot_filename = args.filename
    cli = CLI(bot_filename=bot_filename, function_filter=function_filter)
    cli.run()


if __name__ == "__main__":
    main()<|MERGE_RESOLUTION|>--- conflicted
+++ resolved
@@ -2473,11 +2473,7 @@
                 and will hit tool errors if you try making too big of a change.
             2. Avoid using cd. Your terminal is stateful and will remember if you use cd.
                 Instead, use full relative paths.
-<<<<<<< HEAD
-            3. Ex uno plura! You have a powerful tool called branch_self which you should use for 
-=======
             3. Ex uno plura! You have a powerful tool called branch_self which you should use for
->>>>>>> 403a4763
                 multitasking or even just to save context in your main branch. Always use a concrete
                 definition of done when branching.
             """
